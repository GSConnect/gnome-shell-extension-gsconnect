{
    "uuid": "gsconnect@andyholmes.github.io",
    "name": "GSConnect",
    "description": "GSConnect is a complete implementation of KDE Connect especially for GNOME Shell with Nautilus, Chrome and Firefox integration. It does not rely on the KDE Connect desktop application and will not work with it installed.\n\nKDE Connect allows devices to securely share content like notifications or files and other features like SMS messaging and remote control. The KDE Connect team has applications for Linux, BSD, Android, Sailfish, iOS, macOS and Windows.\n\nPlease report issues on Github!",
    "version": @PACKAGE_VERSION@,
<<<<<<< HEAD
    "shell-version": [ "48" ],
    "url": "@PACKAGE_URL@/wiki",
    "gettext-domain": "org.gnome.Shell.Extensions.GSConnect"
=======
    "shell-version": [ "46", "47", "48", "49" ],
    "url": "@PACKAGE_URL@/wiki"
>>>>>>> bc099f2f
}<|MERGE_RESOLUTION|>--- conflicted
+++ resolved
@@ -3,12 +3,6 @@
     "name": "GSConnect",
     "description": "GSConnect is a complete implementation of KDE Connect especially for GNOME Shell with Nautilus, Chrome and Firefox integration. It does not rely on the KDE Connect desktop application and will not work with it installed.\n\nKDE Connect allows devices to securely share content like notifications or files and other features like SMS messaging and remote control. The KDE Connect team has applications for Linux, BSD, Android, Sailfish, iOS, macOS and Windows.\n\nPlease report issues on Github!",
     "version": @PACKAGE_VERSION@,
-<<<<<<< HEAD
-    "shell-version": [ "48" ],
-    "url": "@PACKAGE_URL@/wiki",
-    "gettext-domain": "org.gnome.Shell.Extensions.GSConnect"
-=======
     "shell-version": [ "46", "47", "48", "49" ],
     "url": "@PACKAGE_URL@/wiki"
->>>>>>> bc099f2f
 }