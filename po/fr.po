--- conflicted
+++ resolved
@@ -692,19 +692,9 @@
 msgid "translator-credits"
 msgstr "Mickaël Coiraton <mickael.coiraton@gmail.com>"
 
-<<<<<<< HEAD
-#: src/preferences/service.js:403
-msgid ""
-"Debug messages are being logged. Take any steps necessary to reproduce a "
-"problem then review the log."
-msgstr ""
-"Les messages de dépannage sont enregistrés. Faites le nécessaire pour "
-"reproduire le problème puis vérifiez le fichier de log."
-=======
 #: src/preferences/service.js:415
 msgid "Debug messages are being logged. Take any steps necessary to reproduce a problem then review the log."
 msgstr "Les messages de dépannage sont enregistrés. Faites le nécessaire pour reproduire le problème puis vérifiez le fichier de log."
->>>>>>> bc099f2f
 
 #: src/preferences/service.js:418
 msgid "Review Log"
