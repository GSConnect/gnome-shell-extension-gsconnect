#
# Matthieu Lorier <loriermatthieu@gmail.com>, 2025.
#
msgid ""
msgstr ""
"Project-Id-Version: gsconnect\n"
"Report-Msgid-Bugs-To: \n"
<<<<<<< HEAD
"POT-Creation-Date: 2025-01-03 13:38-0500\n"
"PO-Revision-Date: 2025-05-20 19:29+0200\n"
"Last-Translator: Matthieu Lorier <loriermatthieu@gmail.com>\n"
=======
"POT-Creation-Date: 2025-07-11 13:49-0400\n"
"PO-Revision-Date: 2025-07-11 19:07\n"
"Last-Translator: \n"
>>>>>>> 85622679
"Language-Team: French\n"
"Language: fr\n"
"MIME-Version: 1.0\n"
"Content-Type: text/plain; charset=UTF-8\n"
"Content-Transfer-Encoding: 8bit\n"
"Plural-Forms: nplurals=2; plural=(n > 1);\n"
"X-Crowdin-Project: gsconnect\n"
"X-Crowdin-Project-ID: 327933\n"
"X-Crowdin-Language: fr\n"
"X-Crowdin-File: /[GSConnect.gnome-shell-extension-gsconnect] main/po/org."
"gnome.Shell.Extensions.GSConnect.pot\n"
"X-Crowdin-File-ID: 18\n"
"X-Generator: Gtranslator 48.0\n"

#. TRANSLATORS: Extension name
#: data/metainfo/org.gnome.Shell.Extensions.GSConnect.metainfo.xml.in:12
#: webextension/gettext.js:29
msgid "GSConnect"
msgstr "GSConnect"

#: data/metainfo/org.gnome.Shell.Extensions.GSConnect.metainfo.xml.in:13
msgid "KDE Connect implementation for GNOME"
msgstr "Une implémentation de KDE Connect pour GNOME"

#: data/metainfo/org.gnome.Shell.Extensions.GSConnect.metainfo.xml.in:24
msgid "GSConnect Team"
msgstr "L'équipe de GSConnect"

#: data/metainfo/org.gnome.Shell.Extensions.GSConnect.metainfo.xml.in:41
msgid ""
"GSConnect is a complete implementation of KDE Connect especially for GNOME "
"Shell with Nautilus, Chrome and Firefox integration. The KDE Connect team "
"has applications for Linux, BSD, Android, Sailfish, iOS, macOS and Windows."
msgstr ""
"GSConnect est une implémentation complète de KDE Connect, en particulier "
"pour GNOME Shell avec l'intégration de Nautilus, Chrome et Firefox. L'équipe "
"KDE Connect à des applications pour Linux, BSD, Android, Sailfish, iOS, "
"macOS et Windows."

#: data/metainfo/org.gnome.Shell.Extensions.GSConnect.metainfo.xml.in:44
msgid ""
"With GSConnect you can securely connect to mobile devices and other desktops "
"to:"
msgstr ""
"Avec GSConnect, vous pouvez vous connecter en toute sécurité à des appareils "
"mobiles et à d'autres ordinateurs de bureau à :"

#: data/metainfo/org.gnome.Shell.Extensions.GSConnect.metainfo.xml.in:48
msgid "Share files, links and text"
msgstr "Partager des fichiers, des liens et du texte"

#: data/metainfo/org.gnome.Shell.Extensions.GSConnect.metainfo.xml.in:49
msgid "Send and receive messages"
msgstr "Envoyer et recevoir des messages"

#: data/metainfo/org.gnome.Shell.Extensions.GSConnect.metainfo.xml.in:50
msgid "Sync clipboard content"
msgstr "Synchroniser le contenu du presse-papiers"

#: data/metainfo/org.gnome.Shell.Extensions.GSConnect.metainfo.xml.in:51
msgid "Sync contacts"
msgstr "Synchroniser les contacts"

#: data/metainfo/org.gnome.Shell.Extensions.GSConnect.metainfo.xml.in:52
msgid "Sync notifications"
msgstr "Synchroniser les notifications"

#: data/metainfo/org.gnome.Shell.Extensions.GSConnect.metainfo.xml.in:53
msgid "Control media players"
msgstr "Contrôler les lecteurs de médias"

#: data/metainfo/org.gnome.Shell.Extensions.GSConnect.metainfo.xml.in:54
msgid "Control system volume"
msgstr "Contrôler le volume du système"

#: data/metainfo/org.gnome.Shell.Extensions.GSConnect.metainfo.xml.in:55
msgid "Execute predefined commands"
msgstr "Exécuter des commandes prédéfinies"

#: data/metainfo/org.gnome.Shell.Extensions.GSConnect.metainfo.xml.in:56
msgid "And more…"
msgstr "Et bien plus encore…"

#: data/metainfo/org.gnome.Shell.Extensions.GSConnect.metainfo.xml.in:165
msgid "GSConnect in GNOME Shell"
msgstr "GSConnect dans GNOME Shell"

#: data/ui/connect-dialog.ui:20
msgid "Connect to…"
msgstr "Se connecter à…"

#: data/ui/connect-dialog.ui:26 data/ui/legacy-messaging-dialog.ui:20
#: data/ui/legacy-messaging-dialog.ui:24
#: data/ui/notification-reply-dialog.ui:19
#: data/ui/notification-reply-dialog.ui:23
#: data/ui/preferences-command-editor.ui:21
#: data/ui/preferences-command-editor.ui:157
#: data/ui/preferences-shortcut-editor.ui:19
#: data/ui/service-device-chooser.ui:21 data/ui/service-device-chooser.ui:25
#: data/ui/service-error-dialog.ui:20 data/ui/service-error-dialog.ui:28
#: src/preferences/service.js:405 src/service/plugins/share.js:179
#: src/service/plugins/share.js:314 src/service/plugins/share.js:445
msgid "Cancel"
msgstr "Annuler"

#: data/ui/connect-dialog.ui:33
msgid "Connect"
msgstr "Connecter"

#: data/ui/connect-dialog.ui:80
msgid "IP Address"
msgstr "Adresse IP"

#: data/ui/contact-chooser.ui:56
msgid "No contacts"
msgstr "Aucun contact"

#: data/ui/contact-chooser.ui:68 data/ui/messaging-window.ui:103
#: data/ui/mousepad-input-dialog.ui:56 data/ui/preferences-window.ui:847
msgid "Help"
msgstr "Aide"

#: data/ui/contact-chooser.ui:109
msgid "Type a phone number or name"
msgstr "Taper un numéro de téléphone ou un nom"

#. TRANSLATORS: All other phone number types
#: data/ui/contacts-address-row.ui:71 src/service/ui/contacts.js:158
msgid "Other"
msgstr "Autre"

#. TRANSLATORS: Share URL by SMS
#: data/ui/legacy-messaging-dialog.ui:15 src/service/daemon.js:333
#: src/service/daemon.js:447 src/service/plugins/sms.js:62
#: webextension/gettext.js:41
msgid "Send SMS"
msgstr "Envoyer un SMS"

#: data/ui/legacy-messaging-dialog.ui:32 data/ui/legacy-messaging-dialog.ui:36
#: data/ui/notification-reply-dialog.ui:31
#: data/ui/notification-reply-dialog.ui:35 src/service/plugins/share.js:446
msgid "Send"
msgstr "Envoyer"

#: data/ui/legacy-messaging-dialog.ui:69 data/ui/messaging-window.ui:263
#: data/ui/notification-reply-dialog.ui:68
msgid "Device is disconnected"
msgstr "L'appareil est déconnecté"

#: data/ui/messaging-conversation.ui:91 src/service/plugins/sms.js:54
msgid "Send Message"
msgstr "Envoyer le message"

#: data/ui/messaging-conversation.ui:92 src/shell/notification.js:88
msgid "Type a message"
msgstr "Taper un message"

#: data/ui/messaging-conversation.ui:99
msgid "Message Entry"
msgstr "Entrée de message"

#: data/ui/messaging-conversation.ui:100
msgid "Type a message and press Enter to send"
msgstr "Tapez un message et appuyez sur Entrée pour envoyer"

#: data/ui/messaging-window.ui:21 src/service/plugins/sms.js:30
#: src/service/ui/messaging.js:1063
msgid "Messaging"
msgstr "Messagerie"

#: data/ui/messaging-window.ui:30 data/ui/messaging-window.ui:43
#: src/service/ui/messaging.js:1274
msgid "New Conversation"
msgstr "Nouvelle conversation"

#: data/ui/messaging-window.ui:120
msgid "No Conversations"
msgstr "Aucune conversation"

#: data/ui/messaging-window.ui:180
msgid "No conversation selected"
msgstr "Aucune conversation sélectionnée"

#: data/ui/messaging-window.ui:196
msgid "Select or start a conversation"
msgstr "Sélectionner ou commencer une conversation"

#: data/ui/mousepad-input-dialog.ui:97
msgid ""
"Touchpad.\n"
"Drag on this area to move mouse cursor.\n"
"Press long to drag to drag mouse cursor.\n"
"\n"
"Simple click will be sent to paired device.\n"
"Left, middle, right button, and wheel scrolls."
msgstr ""
"Pavé tactile.\n"
"Faites glisser cette zone pour déplacer le curseur de la souris.\n"
"Appuyez sur long pour faire glisser le curseur de la souris.\n"
"\n"
"Un simple clic sera envoyé à un appareil apparié.\n"
"À gauche, au milieu, à droite et à roue."

#: data/ui/preferences-command-editor.ui:14
msgid "Edit Command"
msgstr "Modifier la commande"

#: data/ui/preferences-command-editor.ui:28
msgid "Save"
msgstr "Enregistrer"

#: data/ui/preferences-command-editor.ui:61
msgid "Name"
msgstr "Nom"

#: data/ui/preferences-command-editor.ui:99
msgid "Command Line"
msgstr "Ligne de commande"

#: data/ui/preferences-command-editor.ui:121
#: data/ui/preferences-command-editor.ui:150
msgid "Choose an executable"
msgstr "Choisir un exécutable"

#: data/ui/preferences-command-editor.ui:164
msgid "Open"
msgstr "Ouvrir"

#: data/ui/preferences-device-panel.ui:53 src/preferences/service.js:504
msgid "Desktop"
msgstr "Ordinateur de bureau"

#: data/ui/preferences-device-panel.ui:102
msgid "Clipboard Sync"
msgstr "Synchroniser le presse-papiers"

#: data/ui/preferences-device-panel.ui:168
msgid "Media Players"
msgstr "Lecteurs multimédia"

#: data/ui/preferences-device-panel.ui:225
msgid "Mouse & Keyboard"
msgstr "Souris et clavier"

#: data/ui/preferences-device-panel.ui:282
msgid "Volume Control"
msgstr "Gestion du volume"

#: data/ui/preferences-device-panel.ui:337 src/service/plugins/sftp.js:332
msgid "Files"
msgstr "Fichiers"

#: data/ui/preferences-device-panel.ui:390
msgid "Receive Files"
msgstr "Recevoir les fichiers"

#: data/ui/preferences-device-panel.ui:449
msgid "Save files to"
msgstr "Enregistrer les fichiers dans"

#: data/ui/preferences-device-panel.ui:510
msgid "Links"
msgstr ""

#: data/ui/preferences-device-panel.ui:562
msgid "Automatically open received URLs"
msgstr ""

#: data/ui/preferences-device-panel.ui:623
#: data/ui/preferences-device-panel.ui:2286
msgid "Sharing"
msgstr "Partage"

#: data/ui/preferences-device-panel.ui:655
msgid "Device Battery"
msgstr "Batterie de l'appareil"

#: data/ui/preferences-device-panel.ui:706
msgid "Low Battery Notification"
msgstr "Notification de batterie faible"

#: data/ui/preferences-device-panel.ui:765
msgid "Charged Up to Custom Level Notification"
msgstr "Notification de batterie à un niveau de charge personnalisé"

#: data/ui/preferences-device-panel.ui:845
msgid "Fully Charged Notification"
msgstr "Notification de batterie entièrement chargée"

#: data/ui/preferences-device-panel.ui:899
msgid "System Battery"
msgstr "Batterie système"

#: data/ui/preferences-device-panel.ui:948
msgid "Share Statistics"
msgstr "Partager des statistiques"

#: data/ui/preferences-device-panel.ui:1002
#: data/ui/preferences-device-panel.ui:2332 src/service/plugins/battery.js:15
msgid "Battery"
msgstr "Batterie"

#: data/ui/preferences-device-panel.ui:1032
#: data/ui/preferences-device-panel.ui:1117
#: data/ui/preferences-device-panel.ui:2378
#: src/service/plugins/runcommand.js:26 src/service/plugins/runcommand.js:34
#: src/service/plugins/runcommand.js:194
msgid "Commands"
msgstr "Commandes"

#: data/ui/preferences-device-panel.ui:1091
msgid "Add Command"
msgstr "Ajouter une commande"

#. TRANSLATORS: 'Share' is a verb here; this refers to the action of sharing
#: data/ui/preferences-device-panel.ui:1179
msgid "Share Notifications"
msgstr "Synchroniser les notifications"

#: data/ui/preferences-device-panel.ui:1239
msgid "Share When Active"
msgstr "Partager quand l'appareil est actif"

#: data/ui/preferences-device-panel.ui:1290
msgid "Applications"
msgstr "Applications"

#: data/ui/preferences-device-panel.ui:1336
#: data/ui/preferences-device-panel.ui:2424
#: src/service/plugins/notification.js:18
msgid "Notifications"
msgstr "Notifications"

#: data/ui/preferences-device-panel.ui:1394 src/service/plugins/contacts.js:28
msgid "Contacts"
msgstr "Contacts"

#: data/ui/preferences-device-panel.ui:1447
msgid "Incoming Calls"
msgstr "Appels entrants"

#: data/ui/preferences-device-panel.ui:1496
#: data/ui/preferences-device-panel.ui:1663
msgid "Volume"
msgstr "Volume"

#: data/ui/preferences-device-panel.ui:1562
#: data/ui/preferences-device-panel.ui:1729
msgid "Pause Media"
msgstr "Mettre les médias en pause"

#: data/ui/preferences-device-panel.ui:1615
msgid "Ongoing Calls"
msgstr "Appels en cours"

#: data/ui/preferences-device-panel.ui:1785
msgid "Mute Microphone"
msgstr "Mettre le microphone en sourdine"

#: data/ui/preferences-device-panel.ui:1839
#: data/ui/preferences-device-panel.ui:2470 src/service/plugins/telephony.js:16
msgid "Telephony"
msgstr "Téléphonie"

#: data/ui/preferences-device-panel.ui:1874
msgid "Action Shortcuts"
msgstr "Raccourcis d'actions"

#: data/ui/preferences-device-panel.ui:1890
msgid "Reset All…"
msgstr "Tout réinitialiser…"

#: data/ui/preferences-device-panel.ui:1942
msgid "Shortcuts"
msgstr "Raccourcis"

#: data/ui/preferences-device-panel.ui:1973
msgid "Plugins"
msgstr "Greffons"

#: data/ui/preferences-device-panel.ui:2020
msgid "Experimental"
msgstr "Expérimental"

#: data/ui/preferences-device-panel.ui:2067
msgid "Device Cache"
msgstr "Cache de l'appareil"

#: data/ui/preferences-device-panel.ui:2085
msgid "Clear Cache…"
msgstr "Vider le cache…"

#: data/ui/preferences-device-panel.ui:2124
msgid "Legacy SMS Support"
msgstr "Ancienne gestion des SMS"

#: data/ui/preferences-device-panel.ui:2181
msgid "SFTP Automount"
msgstr "Montage automatique SFTP"

#: data/ui/preferences-device-panel.ui:2236
#: data/ui/preferences-device-panel.ui:2562
msgid "Advanced"
msgstr "Avancé"

#: data/ui/preferences-device-panel.ui:2516
msgid "Keyboard Shortcuts"
msgstr "Raccourcis clavier"

#: data/ui/preferences-device-panel.ui:2580
msgid "Device Settings"
msgstr "Paramètres de l'appareil"

#. TRANSLATORS: Send a pair request to the device
#: data/ui/preferences-device-panel.ui:2624
#: data/ui/preferences-device-panel.ui:2716 src/service/daemon.js:426
msgid "Pair"
msgstr "Associer"

#: data/ui/preferences-device-panel.ui:2656
msgid "Device is unpaired"
msgstr "L'appareil n'est pas pairé"

#: data/ui/preferences-device-panel.ui:2671
msgid "You may configure this device before pairing"
msgstr "Vous pouvez configurer cet appareil avant le pairage"

#. TRANSLATORS: View the TLS Certificate fingerprint
#: data/ui/preferences-device-panel.ui:2711 src/preferences/device.js:391
msgid "Encryption Info"
msgstr "Informations de chiffrement"

#. TRANSLATORS: Unpair the device and notify it
#: data/ui/preferences-device-panel.ui:2722 src/service/daemon.js:435
msgid "Unpair"
msgstr "Dissocier"

#. TRANSLATORS: Send clipboard content to device
#: data/ui/preferences-device-panel.ui:2734
msgid "To Device"
msgstr "Vers l'Appareil"

#. TRANSLATORS: Receive clipboard content from the device
#: data/ui/preferences-device-panel.ui:2740
msgid "From Device"
msgstr "Depuis l'Appareil"

#. TRANSLATORS: Don't change the system volume
#: data/ui/preferences-device-panel.ui:2752
#: data/ui/preferences-device-panel.ui:2785
msgid "Nothing"
msgstr "Ne rien faire"

#. TRANSLATORS: Restore the system volume
#: data/ui/preferences-device-panel.ui:2759
#: data/ui/preferences-device-panel.ui:2792
msgid "Restore"
msgstr "Restaurer"

#. TRANSLATORS: Lower the system volume
#: data/ui/preferences-device-panel.ui:2766
#: data/ui/preferences-device-panel.ui:2799
msgid "Lower"
msgstr "Réduire"

#. TRANSLATORS: Mute the system volume
#. TRANSLATORS: Silence the actively ringing call
#: data/ui/preferences-device-panel.ui:2773
#: data/ui/preferences-device-panel.ui:2806
#: src/service/plugins/telephony.js:198
msgid "Mute"
msgstr "Mettre en sourdine"

#: data/ui/preferences-shortcut-editor.ui:25
msgid "Set"
msgstr "Définir"

#. Keys for cancelling (␛) or resetting (␈) a shortcut
#: data/ui/preferences-shortcut-editor.ui:80
msgid "Press Esc to cancel or Backspace to reset the keyboard shortcut."
msgstr ""
"Appuyez sur Echap pour annuler ou sur Retour Arrière pour réinitialiser le "
"raccourci clavier."

#: data/ui/preferences-window.ui:24
msgid "Device Name"
msgstr "Nom de l'appareil"

#: data/ui/preferences-window.ui:61
msgid "_Rename"
msgstr "_Renommer"

#: data/ui/preferences-window.ui:98 data/ui/preferences-window.ui:112
msgid "Refresh"
msgstr "Rafraîchir"

#: data/ui/preferences-window.ui:139 src/extension.js:113
msgid "Mobile Settings"
msgstr "Paramètres"

#: data/ui/preferences-window.ui:166
msgid "Service Menu"
msgstr "Menu du service"

#: data/ui/preferences-window.ui:189
msgid "Device Menu"
msgstr "Menu de l'appareil"

#: data/ui/preferences-window.ui:203 data/ui/preferences-window.ui:218
msgid "Edit Device Name"
msgstr "Modifier le nom de l'appareil"

#: data/ui/preferences-window.ui:278
msgid "Devices"
msgstr "Appareils"

#: data/ui/preferences-window.ui:328 src/preferences/service.js:666
msgid "Searching for devices…"
msgstr "Recherche d'appareils…"

#: data/ui/preferences-window.ui:353
msgid "Extension Settings"
msgstr "Paramètres de l'extension"

#: data/ui/preferences-window.ui:390
msgid "GSConnect remains active when GNOME Shell is locked"
msgstr "GSConnect reste actif lorsque le shell GNOME est verrouillé"

#: data/ui/preferences-window.ui:410
msgid "Browser Add-Ons"
msgstr "Extensions du navigateur"

#: data/ui/preferences-window.ui:728
msgid "Enable"
msgstr "Activer"

#: data/ui/preferences-window.ui:760
msgid "This device is invisible to unpaired devices"
msgstr "Cet appareil est invisible par les appareils non pairés"

#: data/ui/preferences-window.ui:772 src/service/manager.js:163
msgid "Discovery Disabled"
msgstr "Découverte désactivée"

#. TRANSLATORS: Open a dialog to connect to an IP or Bluez device
#: data/ui/preferences-window.ui:821
msgid "Add device by IP…"
msgstr "Ajouter un appareil par adresse IP…"

#: data/ui/preferences-window.ui:826
msgid "Display Mode"
msgstr "Mode d'affichage"

#. TRANSLATORS: Show device indicators in the top bar
#: data/ui/preferences-window.ui:829
msgid "Panel"
msgstr "Barre des tâches"

#. TRANSLATORS: Show devices in the user menu like Bluetooth
#: data/ui/preferences-window.ui:835
msgid "User Menu"
msgstr "Menu utilisateur"

#. TRANSLATORS: Generate a support log
#: data/ui/preferences-window.ui:843 src/preferences/service.js:402
msgid "Generate Support Log"
msgstr "Générer des logs pour le support"

#: data/ui/preferences-window.ui:851
msgid "About GSConnect"
msgstr "À propos de GSConnect"

#: data/ui/service-device-chooser.ui:15
msgid "Select a Device"
msgstr "Sélectionner un appareil"

#: data/ui/service-device-chooser.ui:33 data/ui/service-device-chooser.ui:38
msgid "Select"
msgstr "Sélectionner"

#. TRANSLATORS: No devices are known or available
#: data/ui/service-device-chooser.ui:101 webextension/gettext.js:37
msgid "No Device Found"
msgstr "Aucun appareil trouvé"

#: data/ui/service-device-chooser.ui:118
msgid "Device List"
msgstr "Liste des appareils"

#: data/ui/service-error-dialog.ui:39 data/ui/service-error-dialog.ui:47
msgid "Report"
msgstr "Signaler"

#: data/ui/service-error-dialog.ui:79
msgid "Something’s gone wrong"
msgstr "Un problème est survenu"

#: data/ui/service-error-dialog.ui:91
msgid ""
"GSConnect encountered an unexpected error. Please report the problem and "
"include any information that may help."
msgstr ""
"GSConnect a rencontré une erreur inattendue. Veuillez signaler le problème "
"et inclure toutes les informations qui pourraient nous aider."

#: data/ui/service-error-dialog.ui:125
msgid "Technical Details"
msgstr "Détails techniques"

#. TRANSLATORS: Send to <device_name>, for file manager
#. context menu
#. TRANSLATORS: A phone number (eg. "Send to 555-5555")
#. Update UI
#: nautilus-extension/nautilus-gsconnect.py:187 src/service/ui/contacts.js:518
#: src/service/ui/contacts.js:533
#, python-format, javascript-format
msgid "Send to %s"
msgstr "Envoyer vers %s"

#. TRANSLATORS: Top-level context menu item for GSConnect
#: nautilus-extension/nautilus-gsconnect.py:195 webextension/gettext.js:33
msgid "Send To Mobile Device"
msgstr "Envoyer vers l'appareil mobile"

#: src/extension.js:49
msgid "Sync between your devices"
msgstr "Synchronisez entre vos appareils"

#: src/extension.js:158
#, javascript-format
msgid "%d Connected"
msgid_plural "%d Connected"
msgstr[0] "%d Connecté"
msgstr[1] "%d Connectés"

#: src/preferences/device.js:671 src/preferences/device.js:677
msgid "Edit"
msgstr "Modifier"

#: src/preferences/device.js:686 src/preferences/device.js:692
msgid "Remove"
msgstr "Supprimer"

#: src/preferences/device.js:946 src/preferences/device.js:974
msgid "Disabled"
msgstr "Désactivé"

#. TRANSLATORS: Summary of a keyboard shortcut function
#. Example: Enter a new shortcut to change Messaging
#: src/preferences/keybindings.js:66
#, javascript-format
msgid "Enter a new shortcut to change <b>%s</b>"
msgstr "Entrer un nouveau raccourci pour modifier <b>%s</b>"

#. TRANSLATORS: When a keyboard shortcut is unavailable
#. Example: [Ctrl]+[S] is already being used
#: src/preferences/keybindings.js:132
#, javascript-format
msgid "%s is already being used"
msgstr "%s est déjà utilisé"

#: src/preferences/service.js:361
msgid "A complete KDE Connect implementation for GNOME"
msgstr "Une implémentation complète de KDE Connect pour GNOME"

#. TRANSLATORS: eg. 'Translator Name <your.email@domain.com>'
#: src/preferences/service.js:370
msgid "translator-credits"
msgstr "Mickaël Coiraton <mickael.coiraton@gmail.com>"

#: src/preferences/service.js:403
msgid ""
"Debug messages are being logged. Take any steps necessary to reproduce a "
"problem then review the log."
msgstr ""
"Les messages de dépannage sont enregistrés. Faites le nécessaire pour "
"reproduire le problème puis vérifiez le fichier de log."

#: src/preferences/service.js:406
msgid "Review Log"
msgstr "Vérifier les logs"

#: src/preferences/service.js:431
msgid "Invalid Device Name"
msgstr ""

#. TRANSLATOR: %s is a list of forbidden characters
#: src/preferences/service.js:433
#, javascript-format
msgid "Device name must not contain any of %s and have a length of 1-32 characters"
msgstr ""

#: src/preferences/service.js:496
msgid "Laptop"
msgstr "Ordinateur portable"

#: src/preferences/service.js:498
msgid "Smartphone"
msgstr "Smartphone"

#: src/preferences/service.js:500
msgid "Tablet"
msgstr "Tablette"

#: src/preferences/service.js:502
msgid "Television"
msgstr "Télévision"

#: src/preferences/service.js:524
msgid "Unpaired"
msgstr "Dissocié"

#: src/preferences/service.js:528
msgid "Disconnected"
msgstr "Déconnecté"

#: src/preferences/service.js:532
msgid "Connected"
msgstr "Connecté"

#: src/preferences/service.js:668
msgid "Waiting for service…"
msgstr "En attente du service…"

#. Notify the user
#: src/service/daemon.js:94
msgid "Settings Migrated"
msgstr ""

#: src/service/daemon.js:95
msgid "GSConnect has updated to support changes to the KDE Connect protocol. Some devices may need to be repaired."
msgstr ""

#: src/service/daemon.js:231
msgid "Click for help troubleshooting"
msgstr "Cliquer pour l'aide de dépannage"

#: src/service/daemon.js:242
msgid "Click for more information"
msgstr "Cliquer pour plus d'informations"

#: src/service/daemon.js:339
msgid "Dial Number"
msgstr "Composer le numéro"

#: src/service/daemon.js:345 src/service/daemon.js:534
#: src/service/plugins/share.js:31
msgid "Share File"
msgstr "Partager un fichier"

#: src/service/daemon.js:396
msgid "List available devices"
msgstr "Liste des appareils disponibles"

#: src/service/daemon.js:405
msgid "List all devices"
msgstr "Liste de tous les appareils"

#: src/service/daemon.js:414
msgid "Target Device"
msgstr "Appareil cible"

#: src/service/daemon.js:456
msgid "Message Body"
msgstr "Corps du message"

#: src/service/daemon.js:468 src/service/plugins/notification.js:57
msgid "Send Notification"
msgstr "Envoyer la notification"

#: src/service/daemon.js:477
msgid "Notification App Name"
msgstr "Nom de l'application de la notification"

#: src/service/daemon.js:486
msgid "Notification Body"
msgstr "Corps de la notification"

#: src/service/daemon.js:495
msgid "Notification Icon"
msgstr "Icône de la notification"

#: src/service/daemon.js:504
msgid "Notification ID"
msgstr "ID de la notification"

#: src/service/daemon.js:513 src/service/plugins/ping.js:13
#: src/service/plugins/ping.js:20 src/service/plugins/ping.js:47
msgid "Ping"
msgstr "Ping"

#: src/service/daemon.js:522 src/service/plugins/battery.js:247
#: src/service/plugins/battery.js:276 src/service/plugins/battery.js:305
#: src/service/plugins/findmyphone.js:22
msgid "Ring"
msgstr "Faire sonner"

#: src/service/daemon.js:543 src/service/plugins/share.js:47
#: src/service/ui/messaging.js:1257 src/service/ui/messaging.js:1265
msgid "Share Link"
msgstr "Partager un lien"

#: src/service/daemon.js:552 src/service/plugins/share.js:39
msgid "Share Text"
msgstr "Partager du texte"

#: src/service/daemon.js:564
msgid "Show release version"
msgstr "Montrer la sortie de version"

#. TRANSLATORS: Bluetooth address for remote device
#: src/service/device.js:195
#, javascript-format
msgid "Bluetooth device at %s"
msgstr "Périphérique Bluetooth à %s"

#. TRANSLATORS: Label for TLS connection verification key
#.
#. Example:
#.
#. Verification key: 0123456789abcdef000000000000000000000000
#: src/service/device.js:223
#, javascript-format
msgid "Verification key: %s"
msgstr "Clé de vérification : %s"

#. TRANSLATORS: eg. Pair Request from Google Pixel
#: src/service/device.js:862
#, javascript-format
msgid "Pair Request from %s"
msgstr "Demande d'association depuis %s"

#: src/service/device.js:869
msgid "Reject"
msgstr "Rejeter"

#: src/service/device.js:874
msgid "Accept"
msgstr "Accepter"

<<<<<<< HEAD
#: src/service/manager.js:145
msgid ""
"Discovery has been disabled due to the number of devices on this network."
msgstr ""
"La découverte a été désactivée en raison du nombre de périphériques sur ce "
"réseau."
=======
#. TRANSLATORS: eg. Failed to pair with Google Pixel
#: src/service/device.js:960
#, javascript-format
msgid "Failed to pair with %s"
msgstr ""

#: src/service/device.js:961
msgid "Device clocks are out of sync"
msgstr ""
>>>>>>> 85622679

#: src/service/init.js:347
msgid "OpenSSL not found"
msgstr "OpenSSL introuvable"

#: src/service/manager.js:164
msgid "Discovery has been disabled due to the number of devices on this network."
msgstr "La découverte a été désactivée en raison du nombre de périphériques sur ce réseau."

#: src/service/backends/lan.js:477
msgid "Port already in use"
msgstr "Port déjà utilisé"

#: src/service/plugins/battery.js:16
msgid "Exchange battery information"
msgstr "Échanger les informations sur la batterie"

#. TRANSLATORS: eg. Google Pixel: Battery is full
#: src/service/plugins/battery.js:256
#, javascript-format
msgid "%s: Battery is full"
msgstr "%s: la batterie est pleine"

#. TRANSLATORS: when the battery is fully charged
#. TRANSLATORS: When the battery level is 100%
#: src/service/plugins/battery.js:258 src/shell/device.js:119
msgid "Fully Charged"
msgstr "Complètement chargé"

#. TRANSLATORS: eg. Google Pixel: Battery has reached custom charge level
#: src/service/plugins/battery.js:285
#, javascript-format
msgid "%s: Battery has reached custom charge level"
msgstr "%s: La batterie a atteint le niveau de charge personnalisé"

#. TRANSLATORS: when the battery has reached custom charge level
#: src/service/plugins/battery.js:287
#, javascript-format
msgid "%d%% Charged"
msgstr "%d%% Chargé"

#. TRANSLATORS: eg. Google Pixel: Battery is low
#: src/service/plugins/battery.js:314
#, javascript-format
msgid "%s: Battery is low"
msgstr "%s: la batterie est faible"

#. TRANSLATORS: eg. 15% remaining
#: src/service/plugins/battery.js:316
#, javascript-format
msgid "%d%% remaining"
msgstr "%d %% restant"

#: src/service/plugins/clipboard.js:12
msgid "Clipboard"
msgstr "Presse-papiers"

#: src/service/plugins/clipboard.js:13
msgid "Share the clipboard content"
msgstr "Partager le contenu du presse-papiers"

#: src/service/plugins/clipboard.js:25
msgid "Clipboard Push"
msgstr "Envoyer le presse-papiers"

#: src/service/plugins/clipboard.js:33
msgid "Clipboard Pull"
msgstr "Récupérer le presse-papiers"

#: src/service/plugins/contacts.js:29
msgid "Access contacts of the paired device"
msgstr "Accéder aux contacts de l'appareil appairé"

#. Ensure we have a sender
#. TRANSLATORS: No name or phone number
#. Contact Name
#: src/service/plugins/contacts.js:242 src/service/plugins/contacts.js:362
#: src/service/plugins/telephony.js:156 src/service/plugins/telephony.js:175
#: src/service/ui/contacts.js:620 src/service/ui/messaging.js:756
msgid "Unknown Contact"
msgstr "Contact inconnu"

#: src/service/plugins/findmyphone.js:15
msgid "Find My Phone"
msgstr "Trouver mon téléphone"

#: src/service/plugins/findmyphone.js:16
msgid "Ring your paired device"
msgstr "Faire sonner l'appareil appairé"

#: src/service/plugins/mousepad.js:14
msgid "Mousepad"
msgstr "Pavé tactile"

#: src/service/plugins/mousepad.js:15
msgid "Enables the paired device to act as a remote mouse and keyboard"
msgstr ""
"Permet à l'appareil appairé d'agir comme une souris et un clavier à distance"

#: src/service/plugins/mousepad.js:29 src/service/ui/mousepad.js:107
msgid "Remote Input"
msgstr "Entrée distante"

#: src/service/plugins/mpris.js:18
msgid "MPRIS"
msgstr "MPRIS"

#: src/service/plugins/mpris.js:19
msgid "Bidirectional remote media playback control"
msgstr "Contrôle à distance bidirectionnel de lecture de médias"

#: src/service/plugins/mpris.js:355
msgid "Unknown"
msgstr "Inconnu"

#: src/service/plugins/notification.js:19
msgid "Share notifications with the paired device"
msgstr "Partager les notifications avec l'appareil appairé"

#: src/service/plugins/notification.js:33
msgid "Cancel Notification"
msgstr "Annuler la notification"

#: src/service/plugins/notification.js:41
msgid "Close Notification"
msgstr "Fermer la notification"

#: src/service/plugins/notification.js:49
msgid "Reply Notification"
msgstr "Répondre à la notification"

#: src/service/plugins/notification.js:65
msgid "Activate Notification"
msgstr "Active la notification"

#: src/service/plugins/ping.js:14
msgid "Send and receive pings"
msgstr "Envoyer et recevoir des pings"

#. TRANSLATORS: An optional message accompanying a ping, rarely if ever used
#. eg. Ping: A message sent with ping
#: src/service/plugins/ping.js:54
#, javascript-format
msgid "Ping: %s"
msgstr "Ping : %s"

#: src/service/plugins/presenter.js:12
msgid "Presentation"
msgstr "Présentation"

#: src/service/plugins/presenter.js:13
msgid "Use the paired device as a presenter"
msgstr "Utiliser l'appareil appairé comme présentateur"

#: src/service/plugins/runcommand.js:13
msgid "Run Commands"
msgstr "Exécuter des commandes"

#: src/service/plugins/runcommand.js:15
msgid ""
"Run commands on your paired device or let the device run predefined commands "
"on this PC"
msgstr ""
"Exécutez des commandes sur votre périphérique appairé ou laissez le "
"périphérique exécuter des commandes prédéfinies sur ce PC"

#: src/service/plugins/sftp.js:15
msgid "SFTP"
msgstr "SFTP"

#: src/service/plugins/sftp.js:17
msgid "Browse the paired device filesystem"
msgstr "Parcourir le système de fichiers de l'appareil appairé"

#: src/service/plugins/sftp.js:22
msgid "Mount"
msgstr "Monter"

#: src/service/plugins/sftp.js:30
msgid "Unmount"
msgstr "Démonter"

#: src/service/plugins/sftp.js:191
#, javascript-format
msgid "%s reported an error"
msgstr "%s a signalé une erreur"

#: src/service/plugins/share.js:16 src/service/plugins/share.js:23
msgid "Share"
msgstr "Partage"

#: src/service/plugins/share.js:18
msgid "Share files and URLs between devices"
msgstr "Partager des fichiers et des URL entre les appareils"

#: src/service/plugins/share.js:148 src/service/plugins/share.js:227
#: src/service/plugins/share.js:337
msgid "Transfer Failed"
msgstr "Échec du transfert"

#. TRANSLATORS: eg. Google Pixel is not allowed to upload files
#: src/service/plugins/share.js:150
#, javascript-format
msgid "%s is not allowed to upload files"
msgstr "%s n'est pas autorisé à télécharger des fichiers"

#: src/service/plugins/share.js:172 src/service/plugins/share.js:307
msgid "Transferring File"
msgstr "Transfert du fichier"

#. TRANSLATORS: eg. Receiving 'book.pdf' from Google Pixel
#: src/service/plugins/share.js:174
#, javascript-format
msgid "Receiving “%s” from %s"
msgstr "Réception de « %s » depuis %s"

#: src/service/plugins/share.js:193 src/service/plugins/share.js:327
msgid "Transfer Successful"
msgstr "Transfert réussi"

#. TRANSLATORS: eg. Received 'book.pdf' from Google Pixel
#: src/service/plugins/share.js:195
#, javascript-format
msgid "Received “%s” from %s"
msgstr "Reçu « %s » depuis %s"

#: src/service/plugins/share.js:205
msgid "Show File Location"
msgstr "Afficher l'emplacement du fichier"

#: src/service/plugins/share.js:210
msgid "Open File"
msgstr "Ouvrir le fichier"

#. TRANSLATORS: eg. Failed to receive 'book.pdf' from Google Pixel
#: src/service/plugins/share.js:229
#, javascript-format
msgid "Failed to receive “%s” from %s"
msgstr "Échec de réception de « %s » depuis %s"

#: src/service/plugins/share.js:259
#, javascript-format
msgid "Text Shared By %s"
msgstr "Texte partagé par %s"

#. TRANSLATORS: eg. Sending 'book.pdf' to Google Pixel
#: src/service/plugins/share.js:309
#, javascript-format
msgid "Sending “%s” to %s"
msgstr "Envoi de « %s » vers %s"

#. TRANSLATORS: eg. Sent "book.pdf" to Google Pixel
#: src/service/plugins/share.js:329
#, javascript-format
msgid "Sent “%s” to %s"
msgstr "« %s » envoyé vers %s"

#. TRANSLATORS: eg. Failed to send "book.pdf" to Google Pixel
#: src/service/plugins/share.js:339
#, javascript-format
msgid "Failed to send “%s” to %s"
msgstr "Échec d'envoi de « %s » vers %s"

#. TRANSLATORS: eg. Send files to Google Pixel
#: src/service/plugins/share.js:397
#, javascript-format
msgid "Send files to %s"
msgstr "Envoyer des fichiers vers %s"

#. TRANSLATORS: Mark the file to be opened once completed
#: src/service/plugins/share.js:401
msgid "Open when done"
msgstr "Ouvrir une fois fini"

#. TRANSLATORS: eg. Send a link to Google Pixel
#: src/service/plugins/share.js:440
#, javascript-format
msgid "Send a link to %s"
msgstr "Envoyer un lien vers %s"

#: src/service/plugins/sms.js:16
msgid "SMS"
msgstr "SMS"

#: src/service/plugins/sms.js:17
msgid "Send and read SMS of the paired device and be notified of new SMS"
msgstr ""
"Envoyer et lire les SMS de l'appareil appairé et être informé des nouveaux "
"SMS"

#: src/service/plugins/sms.js:38
msgid "New SMS (URI)"
msgstr "Nouveau SMS (URI)"

#: src/service/plugins/sms.js:46
msgid "Reply SMS"
msgstr "Répondre au SMS"

#: src/service/plugins/sms.js:70
msgid "Share SMS"
msgstr "Partager le SMS"

#: src/service/plugins/systemvolume.js:27
msgid "System Volume"
msgstr "Volume du système"

#: src/service/plugins/systemvolume.js:28
msgid "Enable the paired device to control the system volume"
msgstr "Permettre à l'appareil appairé de contrôler le volume du système"

#: src/service/plugins/systemvolume.js:72
msgid "PulseAudio not found"
msgstr "PulseAudio introuvable"

<<<<<<< HEAD
#: src/service/plugins/telephony.js:16
msgid ""
"Be notified about calls and adjust system volume during ringing/ongoing calls"
msgstr ""
"Être notifié des appels et régler le volume du système pendant la sonnerie/"
"les appels en cours"
=======
#: src/service/plugins/telephony.js:17
msgid "Be notified about calls and adjust system volume during ringing/ongoing calls"
msgstr "Être notifié des appels et régler le volume du système pendant la sonnerie/les appels en cours"
>>>>>>> 85622679

#. TRANSLATORS: Silence the actively ringing call
#: src/service/plugins/telephony.js:29
msgid "Mute Call"
msgstr "Mettre l'appel en sourdine"

#. TRANSLATORS: The phone is ringing
#: src/service/plugins/telephony.js:194
msgid "Incoming call"
msgstr "Appel entrant"

#. TRANSLATORS: A phone call is active
#: src/service/plugins/telephony.js:209
msgid "Ongoing call"
msgstr "Appel sortant"

#. TRANSLATORS: A fax number
#: src/service/ui/contacts.js:143
msgid "Fax"
msgstr "Fax"

#. TRANSLATORS: A work or office phone number
#: src/service/ui/contacts.js:147
msgid "Work"
msgstr "Professionnel"

#. TRANSLATORS: A mobile or cellular phone number
#: src/service/ui/contacts.js:151
msgid "Mobile"
msgstr "Mobile"

#. TRANSLATORS: A home phone number
#: src/service/ui/contacts.js:155
msgid "Home"
msgstr "Domicile"

#. TRANSLATORS: Less than a minute ago
#: src/service/ui/messaging.js:105 src/service/ui/messaging.js:146
msgid "Just now"
msgstr "À l'instant"

#. TRANSLATORS: Yesterday, but less than 24 hours (eg. Yesterday · 11:29 PM)
#: src/service/ui/messaging.js:114
#, javascript-format
msgid "Yesterday・%s"
msgstr "Hier・%s"

#: src/service/ui/messaging.js:151
#, javascript-format
msgid "%d minute"
msgid_plural "%d minutes"
msgstr[0] "%d minute"
msgstr[1] "%d minutes"

#: src/service/ui/messaging.js:407
msgid "Not available"
msgstr "Indisponible"

#: src/service/ui/messaging.js:764
msgid "Group Message"
msgstr "Message de groupe"

#. TRANSLATORS: An outgoing message body in a conversation summary
#: src/service/ui/messaging.js:779
#, javascript-format
msgid "You: %s"
msgstr "Vous : %s"

#: src/service/ui/messaging.js:965
#, javascript-format
msgid "And %d other contact"
msgid_plural "And %d others"
msgstr[0] "Et %d autre contact"
msgstr[1] "Et %d autres"

#. TRANSLATORS: Displayed when the remote keyboard is not ready to accept input
#: src/service/ui/mousepad.js:115
#, javascript-format
msgid "Remote keyboard on %s is not active"
msgstr "Le clavier distant sur %s n'est pas actif"

#. TRANSLATORS: When no time estimate for the battery is available
#. EXAMPLE: 42% (Estimating…)
#: src/shell/device.js:124
#, javascript-format
msgid "%d%% (Estimating…)"
msgstr "%d %% (estimation en cours…)"

#. TRANSLATORS: Estimated time until battery is charged
#. EXAMPLE: 42% (1:15 Until Full)
#: src/shell/device.js:133
#, javascript-format
msgid "%d%% (%d∶%02d Until Full)"
msgstr "%d %% (%d∶%02d jusqu'à charge complète)"

#. TRANSLATORS: Estimated time until battery is empty
#. EXAMPLE: 42% (12:15 Remaining)
#: src/shell/device.js:141
#, javascript-format
msgid "%d%% (%d∶%02d Remaining)"
msgstr "%d %% (%d∶%02d restant)"

#: src/shell/notification.js:73
msgid "Reply"
msgstr "Répondre"

#. TRANSLATORS: Chrome/Firefox WebExtension description
#: webextension/gettext.js:31
msgid "Share links with GSConnect, direct to the browser or by SMS."
msgstr ""
"Partagez des liens avec GSConnect, directement vers le navigateur ou par SMS."

#. TRANSLATORS: WebExtension can't connect to GSConnect
#: webextension/gettext.js:35
msgid "Service Unavailable"
msgstr "Service indisponible"

#. TRANSLATORS: Open URL with the device's browser
#: webextension/gettext.js:39
msgid "Open in Browser"
msgstr "Ouvrir dans le navigateur"<|MERGE_RESOLUTION|>--- conflicted
+++ resolved
@@ -5,15 +5,9 @@
 msgstr ""
 "Project-Id-Version: gsconnect\n"
 "Report-Msgid-Bugs-To: \n"
-<<<<<<< HEAD
-"POT-Creation-Date: 2025-01-03 13:38-0500\n"
-"PO-Revision-Date: 2025-05-20 19:29+0200\n"
-"Last-Translator: Matthieu Lorier <loriermatthieu@gmail.com>\n"
-=======
 "POT-Creation-Date: 2025-07-11 13:49-0400\n"
 "PO-Revision-Date: 2025-07-11 19:07\n"
 "Last-Translator: \n"
->>>>>>> 85622679
 "Language-Team: French\n"
 "Language: fr\n"
 "MIME-Version: 1.0\n"
@@ -854,14 +848,6 @@
 msgid "Accept"
 msgstr "Accepter"
 
-<<<<<<< HEAD
-#: src/service/manager.js:145
-msgid ""
-"Discovery has been disabled due to the number of devices on this network."
-msgstr ""
-"La découverte a été désactivée en raison du nombre de périphériques sur ce "
-"réseau."
-=======
 #. TRANSLATORS: eg. Failed to pair with Google Pixel
 #: src/service/device.js:960
 #, javascript-format
@@ -871,7 +857,6 @@
 #: src/service/device.js:961
 msgid "Device clocks are out of sync"
 msgstr ""
->>>>>>> 85622679
 
 #: src/service/init.js:347
 msgid "OpenSSL not found"
@@ -879,7 +864,9 @@
 
 #: src/service/manager.js:164
 msgid "Discovery has been disabled due to the number of devices on this network."
-msgstr "La découverte a été désactivée en raison du nombre de périphériques sur ce réseau."
+msgstr ""
+"La découverte a été désactivée en raison du nombre de périphériques sur ce "
+"réseau."
 
 #: src/service/backends/lan.js:477
 msgid "Port already in use"
@@ -1186,18 +1173,9 @@
 msgid "PulseAudio not found"
 msgstr "PulseAudio introuvable"
 
-<<<<<<< HEAD
-#: src/service/plugins/telephony.js:16
-msgid ""
-"Be notified about calls and adjust system volume during ringing/ongoing calls"
-msgstr ""
-"Être notifié des appels et régler le volume du système pendant la sonnerie/"
-"les appels en cours"
-=======
 #: src/service/plugins/telephony.js:17
 msgid "Be notified about calls and adjust system volume during ringing/ongoing calls"
 msgstr "Être notifié des appels et régler le volume du système pendant la sonnerie/les appels en cours"
->>>>>>> 85622679
 
 #. TRANSLATORS: Silence the actively ringing call
 #: src/service/plugins/telephony.js:29
