--- conflicted
+++ resolved
@@ -540,11 +540,7 @@
 #. TRANSLATORS: Open a dialog to connect to an IP or Bluez device
 #: data/ui/preferences-window.ui:821
 msgid "Add device by IP…"
-<<<<<<< HEAD
-msgstr "Aggiungi device da IP…"
-=======
 msgstr "Aggiungi dispositivo per IP…"
->>>>>>> b97d58f5
 
 #: data/ui/preferences-window.ui:826
 msgid "Display Mode"
