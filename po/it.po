msgid ""
msgstr ""
"Project-Id-Version: gsconnect\n"
"Report-Msgid-Bugs-To: \n"
"POT-Creation-Date: 2025-09-13 14:44-0400\n"
"PO-Revision-Date: 2025-09-13 18:59\n"
"Last-Translator: \n"
"Language-Team: Italian\n"
"Language: it_IT\n"
"MIME-Version: 1.0\n"
"Content-Type: text/plain; charset=UTF-8\n"
"Content-Transfer-Encoding: 8bit\n"
"Plural-Forms: nplurals=2; plural=(n != 1);\n"
"X-Crowdin-Project: gsconnect\n"
"X-Crowdin-Project-ID: 327933\n"
"X-Crowdin-Language: it\n"
"X-Crowdin-File: /[GSConnect.gnome-shell-extension-gsconnect] main/po/"
"org.gnome.Shell.Extensions.GSConnect.pot\n"
"X-Crowdin-File-ID: 18\n"

#. TRANSLATORS: Extension name
#: data/metainfo/org.gnome.Shell.Extensions.GSConnect.metainfo.xml.in:12
#: webextension/gettext.js:29
msgid "GSConnect"
msgstr "GSConnect"

#: data/metainfo/org.gnome.Shell.Extensions.GSConnect.metainfo.xml.in:13
msgid "KDE Connect implementation for GNOME"
msgstr "Implementazione di KDE Connect per GNOME"

#: data/metainfo/org.gnome.Shell.Extensions.GSConnect.metainfo.xml.in:24
msgid "GSConnect Team"
msgstr "Team GSConnect"

#: data/metainfo/org.gnome.Shell.Extensions.GSConnect.metainfo.xml.in:41
msgid ""
"GSConnect is a complete implementation of KDE Connect especially for GNOME "
"Shell with Nautilus, Chrome and Firefox integration. The KDE Connect team "
"has applications for Linux, BSD, Android, Sailfish, iOS, macOS and Windows."
msgstr ""
"GSConnect è un'implementazione completa di KDE Connect per GNOME Shell, "
"integrata con Nautilus, Chrome e Firefox. Il team di GSConnect produce "
"applicazioni per Linux, BSD, Android, Sailfish, iOS, macOS e Windows."

#: data/metainfo/org.gnome.Shell.Extensions.GSConnect.metainfo.xml.in:44
msgid ""
"With GSConnect you can securely connect to mobile devices and other desktops "
"to:"
msgstr ""
"Con GSConnect è possibile connettersi in sicurezza a dispositivi mobili e "
"altri computer per:"

#: data/metainfo/org.gnome.Shell.Extensions.GSConnect.metainfo.xml.in:48
msgid "Share files, links and text"
msgstr "Condividere file, link e testi"

#: data/metainfo/org.gnome.Shell.Extensions.GSConnect.metainfo.xml.in:49
msgid "Send and receive messages"
msgstr "Inviare e ricevere messaggi"

#: data/metainfo/org.gnome.Shell.Extensions.GSConnect.metainfo.xml.in:50
msgid "Sync clipboard content"
msgstr "Sincronizzare il contenuto degli appunti"

#: data/metainfo/org.gnome.Shell.Extensions.GSConnect.metainfo.xml.in:51
msgid "Sync contacts"
msgstr "Sincronizzare i contatti"

#: data/metainfo/org.gnome.Shell.Extensions.GSConnect.metainfo.xml.in:52
msgid "Sync notifications"
msgstr "Sincronizzare le notifiche"

#: data/metainfo/org.gnome.Shell.Extensions.GSConnect.metainfo.xml.in:53
msgid "Control media players"
msgstr "Controllare i contenuti multimediali"

#: data/metainfo/org.gnome.Shell.Extensions.GSConnect.metainfo.xml.in:54
msgid "Control system volume"
msgstr "Controllare il volume di sistema"

#: data/metainfo/org.gnome.Shell.Extensions.GSConnect.metainfo.xml.in:55
msgid "Execute predefined commands"
msgstr "Eseguire comandi predefiniti"

#: data/metainfo/org.gnome.Shell.Extensions.GSConnect.metainfo.xml.in:56
msgid "And more…"
msgstr "E altro…"

#: data/metainfo/org.gnome.Shell.Extensions.GSConnect.metainfo.xml.in:165
msgid "GSConnect in GNOME Shell"
msgstr "GSConnect su GNOME Shell"

#: data/ui/connect-dialog.ui:20
msgid "Connect to…"
msgstr "Connetti a…"

#: data/ui/connect-dialog.ui:26 data/ui/legacy-messaging-dialog.ui:20
#: data/ui/legacy-messaging-dialog.ui:24
#: data/ui/notification-reply-dialog.ui:19
#: data/ui/notification-reply-dialog.ui:23
#: data/ui/preferences-command-editor.ui:21
#: data/ui/preferences-command-editor.ui:157
#: data/ui/preferences-shortcut-editor.ui:19
#: data/ui/service-device-chooser.ui:21 data/ui/service-device-chooser.ui:25
#: data/ui/service-error-dialog.ui:20 data/ui/service-error-dialog.ui:28
#: src/preferences/service.js:417 src/service/plugins/share.js:179
#: src/service/plugins/share.js:314 src/service/plugins/share.js:445
msgid "Cancel"
msgstr "Annulla"

#: data/ui/connect-dialog.ui:33
msgid "Connect"
msgstr "Connetti"

#: data/ui/connect-dialog.ui:80
msgid "IP Address"
msgstr "Indirizzo IP"

#: data/ui/contact-chooser.ui:56
msgid "No contacts"
msgstr "Nessun contatto"

#: data/ui/contact-chooser.ui:68 data/ui/messaging-window.ui:103
#: data/ui/mousepad-input-dialog.ui:56 data/ui/preferences-window.ui:949
msgid "Help"
msgstr "Aiuto"

#: data/ui/contact-chooser.ui:109
msgid "Type a phone number or name"
msgstr "Digita un numero di telefono o un nome"

#. TRANSLATORS: All other phone number types
#: data/ui/contacts-address-row.ui:71 src/service/ui/contacts.js:158
msgid "Other"
msgstr "Altro"

#. TRANSLATORS: Share URL by SMS
#: data/ui/legacy-messaging-dialog.ui:15 src/service/daemon.js:353
#: src/service/daemon.js:467 src/service/plugins/sms.js:62
#: webextension/gettext.js:41
msgid "Send SMS"
msgstr "Invia SMS"

#: data/ui/legacy-messaging-dialog.ui:32 data/ui/legacy-messaging-dialog.ui:36
#: data/ui/notification-reply-dialog.ui:31
#: data/ui/notification-reply-dialog.ui:35 src/service/plugins/share.js:446
msgid "Send"
msgstr "Invia"

#: data/ui/legacy-messaging-dialog.ui:69 data/ui/messaging-window.ui:263
#: data/ui/notification-reply-dialog.ui:68
msgid "Device is disconnected"
msgstr "Il dispositivo è disconnesso"

#: data/ui/messaging-conversation.ui:91 src/service/plugins/sms.js:54
msgid "Send Message"
msgstr "Invia un messaggio"

#: data/ui/messaging-conversation.ui:92 src/shell/notification.js:88
msgid "Type a message"
msgstr "Digita un messaggio"

#: data/ui/messaging-conversation.ui:99
msgid "Message Entry"
msgstr "Campo Messaggio"

#: data/ui/messaging-conversation.ui:100
msgid "Type a message and press Enter to send"
msgstr "Digitare un messaggio e premere Invio per inviarlo"

#: data/ui/messaging-window.ui:21 src/service/plugins/sms.js:30
#: src/service/ui/messaging.js:1063
msgid "Messaging"
msgstr "Messaggi"

#: data/ui/messaging-window.ui:30 data/ui/messaging-window.ui:43
#: src/service/ui/messaging.js:1274
msgid "New Conversation"
msgstr "Nuova conversazione"

#: data/ui/messaging-window.ui:120
msgid "No Conversations"
msgstr "Nessuna conversazione"

#: data/ui/messaging-window.ui:180
msgid "No conversation selected"
msgstr "Nessuna conversazione selezionata"

#: data/ui/messaging-window.ui:196
msgid "Select or start a conversation"
msgstr "Seleziona o inizia una conversazione"

#: data/ui/mousepad-input-dialog.ui:97
msgid ""
"Touchpad.\n"
"Drag on this area to move mouse cursor.\n"
"Press long to drag to drag mouse cursor.\n"
"\n"
"Simple click will be sent to paired device.\n"
"Left, middle, right button, and wheel scrolls."
msgstr ""
"Touchpad.\n"
"Trascina su questa area per spostare il cursore del mouse.\n"
"Premi a lungo per trascinare il cursore del mouse.\n"
"\n"
"Un semplice clic verrà inviato al dispositivo accoppiato.\n"
"Sinistra, centrale, tasto destro e rotelle della ruota."

#: data/ui/preferences-command-editor.ui:14
msgid "Edit Command"
msgstr "Modifica Comando"

#: data/ui/preferences-command-editor.ui:28
msgid "Save"
msgstr "Salva"

#: data/ui/preferences-command-editor.ui:61
msgid "Name"
msgstr "Nome"

#: data/ui/preferences-command-editor.ui:99
msgid "Command Line"
msgstr "Linea di comando"

#: data/ui/preferences-command-editor.ui:121
#: data/ui/preferences-command-editor.ui:150
msgid "Choose an executable"
msgstr "Seleziona un eseguibile"

#: data/ui/preferences-command-editor.ui:164
msgid "Open"
msgstr "Apri"

#: data/ui/preferences-device-panel.ui:53 src/preferences/service.js:524
msgid "Desktop"
msgstr "Desktop"

#: data/ui/preferences-device-panel.ui:102
msgid "Clipboard Sync"
msgstr "Sincronizzazione appunti"

#: data/ui/preferences-device-panel.ui:168
msgid "Media Players"
msgstr "Riproduzione multimediale"

#: data/ui/preferences-device-panel.ui:225
msgid "Mouse & Keyboard"
msgstr "Mouse e tastiera"

#: data/ui/preferences-device-panel.ui:282
msgid "Volume Control"
msgstr "Controllo volume"

#: data/ui/preferences-device-panel.ui:337 src/service/plugins/sftp.js:332
msgid "Files"
msgstr "File"

#: data/ui/preferences-device-panel.ui:390
msgid "Receive Files"
msgstr "Ricezione file"

#: data/ui/preferences-device-panel.ui:449
msgid "Save files to"
msgstr "Salvare i file in"

#: data/ui/preferences-device-panel.ui:510
msgid "Links"
msgstr "Link"

#: data/ui/preferences-device-panel.ui:562
msgid "Automatically open received URLs"
msgstr "Apri automaticamente gli URL ricevuti"

#: data/ui/preferences-device-panel.ui:623
#: data/ui/preferences-device-panel.ui:2286
msgid "Sharing"
msgstr "Condivisione"

#: data/ui/preferences-device-panel.ui:655
msgid "Device Battery"
msgstr "Batteria del dispositivo"

#: data/ui/preferences-device-panel.ui:706
msgid "Low Battery Notification"
msgstr "Notifica di batteria scarica"

#: data/ui/preferences-device-panel.ui:765
msgid "Charged Up to Custom Level Notification"
msgstr "Notifica al raggiungimento del livello personalizzato di carica"

#: data/ui/preferences-device-panel.ui:845
msgid "Fully Charged Notification"
msgstr "Notifica di ricarica completa"

#: data/ui/preferences-device-panel.ui:899
msgid "System Battery"
msgstr "Batteria di sistema"

#: data/ui/preferences-device-panel.ui:948
msgid "Share Statistics"
msgstr "Condivisione statistiche"

#: data/ui/preferences-device-panel.ui:1002
#: data/ui/preferences-device-panel.ui:2332 src/service/plugins/battery.js:15
msgid "Battery"
msgstr "Batteria"

#: data/ui/preferences-device-panel.ui:1032
#: data/ui/preferences-device-panel.ui:1117
#: data/ui/preferences-device-panel.ui:2378
#: src/service/plugins/runcommand.js:26 src/service/plugins/runcommand.js:34
#: src/service/plugins/runcommand.js:194
msgid "Commands"
msgstr "Comandi"

#: data/ui/preferences-device-panel.ui:1091
msgid "Add Command"
msgstr "Aggiungi comando"

#. TRANSLATORS: 'Share' is a verb here; this refers to the action of sharing
#: data/ui/preferences-device-panel.ui:1179
msgid "Share Notifications"
msgstr "Condividi notifiche"

#: data/ui/preferences-device-panel.ui:1239
msgid "Share When Active"
msgstr "Condividi quando attivo"

#: data/ui/preferences-device-panel.ui:1290
msgid "Applications"
msgstr "Applicazioni"

#: data/ui/preferences-device-panel.ui:1336
#: data/ui/preferences-device-panel.ui:2424
#: src/service/plugins/notification.js:18
msgid "Notifications"
msgstr "Notifiche"

#: data/ui/preferences-device-panel.ui:1394 src/service/plugins/contacts.js:28
msgid "Contacts"
msgstr "Contatti"

#: data/ui/preferences-device-panel.ui:1447
msgid "Incoming Calls"
msgstr "Chiamate in entrata"

#: data/ui/preferences-device-panel.ui:1496
#: data/ui/preferences-device-panel.ui:1663
msgid "Volume"
msgstr "Volume"

#: data/ui/preferences-device-panel.ui:1562
#: data/ui/preferences-device-panel.ui:1729
msgid "Pause Media"
msgstr "Metti in pausa il media"

#: data/ui/preferences-device-panel.ui:1615
msgid "Ongoing Calls"
msgstr "Chiamate in uscita"

#: data/ui/preferences-device-panel.ui:1785
msgid "Mute Microphone"
msgstr "Disattiva il microfono"

#: data/ui/preferences-device-panel.ui:1839
#: data/ui/preferences-device-panel.ui:2470 src/service/plugins/telephony.js:16
msgid "Telephony"
msgstr "Telefonia"

#: data/ui/preferences-device-panel.ui:1874
msgid "Action Shortcuts"
msgstr "Scorciatoie azioni"

#: data/ui/preferences-device-panel.ui:1890
msgid "Reset All…"
msgstr "Ripristina tutte…"

#: data/ui/preferences-device-panel.ui:1942
msgid "Shortcuts"
msgstr "Scorciatoie"

#: data/ui/preferences-device-panel.ui:1973
msgid "Plugins"
msgstr "Plugin"

#: data/ui/preferences-device-panel.ui:2020
msgid "Experimental"
msgstr "Sperimentale"

#: data/ui/preferences-device-panel.ui:2067
msgid "Device Cache"
msgstr "Cache del dispositivo"

#: data/ui/preferences-device-panel.ui:2085
msgid "Clear Cache…"
msgstr "Cancella cache…"

#: data/ui/preferences-device-panel.ui:2124
msgid "Legacy SMS Support"
msgstr "Supporto SMS legacy"

#: data/ui/preferences-device-panel.ui:2181
msgid "SFTP Automount"
msgstr "Montaggio automatico SFTP"

#: data/ui/preferences-device-panel.ui:2236
#: data/ui/preferences-device-panel.ui:2562
msgid "Advanced"
msgstr "Avanzate"

#: data/ui/preferences-device-panel.ui:2516
msgid "Keyboard Shortcuts"
msgstr "Scorciatoie da tastiera"

#: data/ui/preferences-device-panel.ui:2580
msgid "Device Settings"
msgstr "Impostazioni dispositivo"

#. TRANSLATORS: Send a pair request to the device
#: data/ui/preferences-device-panel.ui:2624
#: data/ui/preferences-device-panel.ui:2716 src/service/daemon.js:446
msgid "Pair"
msgstr "Accoppia"

#: data/ui/preferences-device-panel.ui:2656
msgid "Device is unpaired"
msgstr "Il dispositivo è disaccoppiato"

#: data/ui/preferences-device-panel.ui:2671
msgid "You may configure this device before pairing"
msgstr "È possibile configurare questo dispositivo prima dell'accoppiamento"

#. TRANSLATORS: View the TLS Certificate fingerprint
#: data/ui/preferences-device-panel.ui:2711 src/preferences/device.js:391
msgid "Encryption Info"
msgstr "Informazioni di criptazione"

#. TRANSLATORS: Unpair the device and notify it
#: data/ui/preferences-device-panel.ui:2722 src/service/daemon.js:455
msgid "Unpair"
msgstr "Disaccoppia"

#. TRANSLATORS: Send clipboard content to device
#: data/ui/preferences-device-panel.ui:2734
msgid "To Device"
msgstr "Al dispositivo"

#. TRANSLATORS: Receive clipboard content from the device
#: data/ui/preferences-device-panel.ui:2740
msgid "From Device"
msgstr "Dal dispositivo"

#. TRANSLATORS: Don't change the system volume
#: data/ui/preferences-device-panel.ui:2752
#: data/ui/preferences-device-panel.ui:2785
msgid "Nothing"
msgstr "Niente"

#. TRANSLATORS: Restore the system volume
#: data/ui/preferences-device-panel.ui:2759
#: data/ui/preferences-device-panel.ui:2792
msgid "Restore"
msgstr "Ripristina"

#. TRANSLATORS: Lower the system volume
#: data/ui/preferences-device-panel.ui:2766
#: data/ui/preferences-device-panel.ui:2799
msgid "Lower"
msgstr "Riduci"

#. TRANSLATORS: Mute the system volume
#. TRANSLATORS: Silence the actively ringing call
#: data/ui/preferences-device-panel.ui:2773
#: data/ui/preferences-device-panel.ui:2806
#: src/service/plugins/telephony.js:198
msgid "Mute"
msgstr "Silenzia"

#: data/ui/preferences-shortcut-editor.ui:25
msgid "Set"
msgstr "Imposta"

#. Keys for cancelling (␛) or resetting (␈) a shortcut
#: data/ui/preferences-shortcut-editor.ui:80
msgid "Press Esc to cancel or Backspace to reset the keyboard shortcut."
msgstr "Premi ESC per annullare o Backspace per ripristinare la scorciatoia."

#: data/ui/preferences-window.ui:24
msgid "Device Name"
msgstr "Nome del dispositivo"

#: data/ui/preferences-window.ui:61
msgid "_Rename"
msgstr "_Rinomina"

#: data/ui/preferences-window.ui:98 data/ui/preferences-window.ui:112
msgid "Refresh"
msgstr "Aggiorna"

#: data/ui/preferences-window.ui:139 src/extension.js:113
msgid "Mobile Settings"
msgstr "Impostazioni dispositivi"

#: data/ui/preferences-window.ui:166
msgid "Service Menu"
msgstr "Menu Servizio"

#: data/ui/preferences-window.ui:189
msgid "Device Menu"
msgstr "Menu Dispositivo"

#: data/ui/preferences-window.ui:203 data/ui/preferences-window.ui:218
msgid "Edit Device Name"
msgstr "Modifica il nome del dispositivo"

#: data/ui/preferences-window.ui:278
msgid "Devices"
msgstr "Dispositivi"

#: data/ui/preferences-window.ui:328 src/preferences/service.js:686
msgid "Searching for devices…"
msgstr "Ricerca dei dispositivi…"

#: data/ui/preferences-window.ui:353
msgid "Extension Settings"
msgstr "Impostazioni estensione"

#: data/ui/preferences-window.ui:390
msgid "GSConnect remains active when GNOME Shell is locked"
msgstr "GSConnect rimane attivo quando GNOME Shell è bloccato"

#: data/ui/preferences-window.ui:410
msgid "Browser Add-Ons"
msgstr "Estensioni browser"

#: data/ui/preferences-window.ui:728
msgid "Enable"
msgstr "Abilita"

#: data/ui/preferences-window.ui:760
msgid "This device is invisible to unpaired devices"
msgstr "Questo dispositivo è invisibile ai dispositivi disaccoppiati"

#: data/ui/preferences-window.ui:772 src/service/manager.js:177
msgid "Discovery Disabled"
msgstr "Ricerca disattiva"

#: data/ui/preferences-window.ui:826
msgid "Retry"
msgstr ""

#: data/ui/preferences-window.ui:858
msgid "The <tt>openssl</tt> command-line tool does not appear to be installed.\n"
"Use your distro's package manager to install it.\n"
"For more information, visit <a href=\"https://github.com/gsconnect/gnome-shell-extension-gsconnect/wiki/Error#openssl-not-found\">the GSConnect wiki</a>."
msgstr ""

#: data/ui/preferences-window.ui:874 src/service/init.js:361
msgid "OpenSSL not found"
msgstr "OpenSSL non trovato"

#. TRANSLATORS: Open a dialog to connect to an IP or Bluez device
#: data/ui/preferences-window.ui:923
msgid "Add device by IP…"
msgstr "Aggiungi dispositivo tramite IP…"

#: data/ui/preferences-window.ui:928
msgid "Display Mode"
msgstr "Modalità di visualizzazione"

#. TRANSLATORS: Show device indicators in the top bar
#: data/ui/preferences-window.ui:931
msgid "Panel"
msgstr "Pannello"

#. TRANSLATORS: Show devices in the user menu like Bluetooth
#: data/ui/preferences-window.ui:937
msgid "User Menu"
msgstr "Menu utente"

#. TRANSLATORS: Generate a support log
<<<<<<< HEAD
#: data/ui/preferences-window.ui:843 src/preferences/service.js:402
#, fuzzy
=======
#: data/ui/preferences-window.ui:945 src/preferences/service.js:414
>>>>>>> bc099f2f
msgid "Generate Support Log"
msgstr "Genera log di supporto"

#: data/ui/preferences-window.ui:953
msgid "About GSConnect"
msgstr "Informazioni su GSConnect"

#: data/ui/service-device-chooser.ui:15
msgid "Select a Device"
msgstr "Seleziona un dispositivo"

#: data/ui/service-device-chooser.ui:33 data/ui/service-device-chooser.ui:38
msgid "Select"
msgstr "Seleziona"

#. TRANSLATORS: No devices are known or available
#: data/ui/service-device-chooser.ui:101 webextension/gettext.js:37
msgid "No Device Found"
msgstr "Dispositivo non trovato"

#: data/ui/service-device-chooser.ui:118
msgid "Device List"
msgstr "Elenco dispositivi"

#: data/ui/service-error-dialog.ui:39 data/ui/service-error-dialog.ui:47
msgid "Report"
msgstr "Segnalazione"

#: data/ui/service-error-dialog.ui:79
msgid "Something’s gone wrong"
msgstr "Qualcosa è andato storto"

#: data/ui/service-error-dialog.ui:91
msgid ""
"GSConnect encountered an unexpected error. Please report the problem and "
"include any information that may help."
msgstr ""
"GSConnect ha riscontrato un errore imprevisto. Segnalare il problema e "
"includere le informazioni necessarie."

#: data/ui/service-error-dialog.ui:125
msgid "Technical Details"
msgstr "Dettagli tecnici"

#. TRANSLATORS: Send to <device_name>, for file manager
#. context menu
#. TRANSLATORS: A phone number (eg. "Send to 555-5555")
#. Update UI
#: nautilus-extension/nautilus-gsconnect.py:187 src/service/ui/contacts.js:518
#: src/service/ui/contacts.js:533
#, python-format, javascript-format
msgid "Send to %s"
msgstr "Invia a %s"

#. TRANSLATORS: Top-level context menu item for GSConnect
#: nautilus-extension/nautilus-gsconnect.py:195 webextension/gettext.js:33
msgid "Send To Mobile Device"
msgstr "Invia al dispositivo mobile"

#: src/extension.js:49
msgid "Sync between your devices"
msgstr "Sincronizza tra i dispositivi connessi"

#: src/extension.js:158
#, javascript-format
msgid "%d Connected"
msgid_plural "%d Connected"
msgstr[0] "%d connesso"
msgstr[1] "%d connessi"

#: src/preferences/device.js:671 src/preferences/device.js:677
msgid "Edit"
msgstr "Modifica"

#: src/preferences/device.js:686 src/preferences/device.js:692
msgid "Remove"
msgstr "Rimuovi"

#: src/preferences/device.js:946 src/preferences/device.js:974
msgid "Disabled"
msgstr "Disabilitato"

#. TRANSLATORS: Summary of a keyboard shortcut function
#. Example: Enter a new shortcut to change Messaging
#: src/preferences/keybindings.js:66
#, javascript-format
msgid "Enter a new shortcut to change <b>%s</b>"
msgstr "Inserisci una nuova scorciatoia per <b>%s</b>"

#. TRANSLATORS: When a keyboard shortcut is unavailable
#. Example: [Ctrl]+[S] is already being used
#: src/preferences/keybindings.js:132
#, javascript-format
msgid "%s is already being used"
msgstr "%s già in uso"

#: src/preferences/service.js:373
msgid "A complete KDE Connect implementation for GNOME"
msgstr "Un'implementazione completa di KDE Connect per GNOME"

#. TRANSLATORS: eg. 'Translator Name <your.email@domain.com>'
#: src/preferences/service.js:382
msgid "translator-credits"
msgstr "Jimmy Scionti <jimmy.scionti@gmail.com>"

<<<<<<< HEAD
#: src/preferences/service.js:403
msgid ""
"Debug messages are being logged. Take any steps necessary to reproduce a "
"problem then review the log."
msgstr ""
"I messaggi di debug vengono registrati. Adotta tutte le misure necessarie "
"per riprodurre un problema, quindi rivedi il registro."
=======
#: src/preferences/service.js:415
msgid "Debug messages are being logged. Take any steps necessary to reproduce a problem then review the log."
msgstr "I messaggi di debug vengono registrati. Adotta tutte le misure necessarie per riprodurre un problema, quindi rivedi il registro."
>>>>>>> bc099f2f

#: src/preferences/service.js:418
msgid "Review Log"
msgstr "Log delle Revisioni"

#: src/preferences/service.js:443
msgid "Invalid Device Name"
msgstr "Nome Dispositivo Non Valido"

#. TRANSLATOR: %s is a list of forbidden characters
#: src/preferences/service.js:445
#, javascript-format
msgid "Device name must not contain any of %s and have a length of 1-32 characters"
msgstr "Il nome del dispositivo non deve contenere %s e avere una lunghezza compresa tra 1-32 caratteri"

#: src/preferences/service.js:516
msgid "Laptop"
msgstr "Laptop"

#: src/preferences/service.js:518
msgid "Smartphone"
msgstr "Smartphone"

#: src/preferences/service.js:520
msgid "Tablet"
msgstr "Tablet"

#: src/preferences/service.js:522
msgid "Television"
msgstr "Televisione"

#: src/preferences/service.js:544
msgid "Unpaired"
msgstr "Disaccoppiato"

#: src/preferences/service.js:548
msgid "Disconnected"
msgstr "Disconnesso"

#: src/preferences/service.js:552
msgid "Connected"
msgstr "Connesso"

#: src/preferences/service.js:688
msgid "Waiting for service…"
msgstr "In attesa del servizio…"

#. Notify the user
#: src/service/daemon.js:99
msgid "Settings Migrated"
msgstr "Impostazioni migrate"

#: src/service/daemon.js:100
msgid "GSConnect has updated to support changes to the KDE Connect protocol. Some devices may need to be re-paired."
msgstr "GSConnect è stato aggiornato per supportare le modifiche al protocollo KDE Connect. Potrebbe essere necessario riaccoppiare alcuni dispositivi."

#: src/service/daemon.js:241
msgid "Click for help troubleshooting"
msgstr "Click per la risoluzione del problema"

#: src/service/daemon.js:251
msgid "Click for more information"
msgstr "Click per altre informazioni"

#: src/service/daemon.js:359
msgid "Dial Number"
msgstr "Componi numero"

#: src/service/daemon.js:365 src/service/daemon.js:554
#: src/service/plugins/share.js:31
msgid "Share File"
msgstr "Invia file"

#: src/service/daemon.js:416
msgid "List available devices"
msgstr "Elenco dei dispositivi disponibili"

#: src/service/daemon.js:425
msgid "List all devices"
msgstr "Elenco di tutti i dispositivi"

#: src/service/daemon.js:434
msgid "Target Device"
msgstr "Dispositivo di destinazione"

#: src/service/daemon.js:476
msgid "Message Body"
msgstr "Corpo del messaggio"

#: src/service/daemon.js:488 src/service/plugins/notification.js:57
msgid "Send Notification"
msgstr "Invia notifica"

#: src/service/daemon.js:497
msgid "Notification App Name"
msgstr "Nome app di notifica"

#: src/service/daemon.js:506
msgid "Notification Body"
msgstr "Corpo della notifica"

#: src/service/daemon.js:515
msgid "Notification Icon"
msgstr "Icona di notifica"

#: src/service/daemon.js:524
msgid "Notification ID"
msgstr "ID della notifica"

#: src/service/daemon.js:533 src/service/plugins/ping.js:13
#: src/service/plugins/ping.js:20 src/service/plugins/ping.js:47
msgid "Ping"
msgstr "Ping"

#: src/service/daemon.js:542 src/service/plugins/battery.js:247
#: src/service/plugins/battery.js:276 src/service/plugins/battery.js:305
#: src/service/plugins/findmyphone.js:22
msgid "Ring"
msgstr "Squilla"

#: src/service/daemon.js:563 src/service/plugins/share.js:47
#: src/service/ui/messaging.js:1257 src/service/ui/messaging.js:1265
msgid "Share Link"
msgstr "Condividi collegamento"

#: src/service/daemon.js:572 src/service/plugins/share.js:39
msgid "Share Text"
msgstr "Invia testo"

#: src/service/daemon.js:584
msgid "Show release version"
msgstr "Mostrare versione di rilascio"

#. TRANSLATORS: Bluetooth address for remote device
#: src/service/device.js:195
#, javascript-format
msgid "Bluetooth device at %s"
msgstr "Dispositivo Bluetooth a %s"

#. TRANSLATORS: Label for TLS connection verification key
#.
#. Example:
#.
#. Verification key: 0123456789abcdef000000000000000000000000
#: src/service/device.js:223
#, javascript-format
msgid "Verification key: %s"
msgstr "Chiave di verifica: %s"

#. TRANSLATORS: eg. Pair Request from Google Pixel
#: src/service/device.js:862
#, javascript-format
msgid "Pair Request from %s"
msgstr "Richiesta di accoppiamento da %s"

#: src/service/device.js:869
msgid "Reject"
msgstr "Rifiuta"

#: src/service/device.js:874
msgid "Accept"
msgstr "Accetta"

#. TRANSLATORS: eg. Failed to pair with Google Pixel
#: src/service/device.js:960
#, javascript-format
msgid "Failed to pair with %s"
msgstr "Accoppiamento con %s non riuscito"

#: src/service/device.js:961
msgid "Device clocks are out of sync"
msgstr "Gli orologi del dispositivo non sono sincronizzati"

#: src/service/manager.js:178
msgid "Discovery has been disabled due to the number of devices on this network."
msgstr ""
"La ricerca è stata disattivata a causa dell'elevato numero di dispositivi "
"nella rete."

#: src/service/backends/lan.js:477
msgid "Port already in use"
msgstr "Porta già in uso"

#: src/service/plugins/battery.js:16
msgid "Exchange battery information"
msgstr "Scambiare informazioni sulla batteria"

#. TRANSLATORS: eg. Google Pixel: Battery is full
#: src/service/plugins/battery.js:256
#, javascript-format
msgid "%s: Battery is full"
msgstr "%s: la batteria è carica"

#. TRANSLATORS: when the battery is fully charged
#. TRANSLATORS: When the battery level is 100%
#: src/service/plugins/battery.js:258 src/shell/device.js:119
msgid "Fully Charged"
msgstr "Completamente carica"

#. TRANSLATORS: eg. Google Pixel: Battery has reached custom charge level
#: src/service/plugins/battery.js:285
#, javascript-format
msgid "%s: Battery has reached custom charge level"
msgstr "%s: la batteria ha raggiunto il livello di carica impostato"

#. TRANSLATORS: when the battery has reached custom charge level
#: src/service/plugins/battery.js:287
#, javascript-format
msgid "%d%% Charged"
msgstr "%d%% carico"

#. TRANSLATORS: eg. Google Pixel: Battery is low
#: src/service/plugins/battery.js:314
#, javascript-format
msgid "%s: Battery is low"
msgstr "%s: batteria quasi scarica"

#. TRANSLATORS: eg. 15% remaining
#: src/service/plugins/battery.js:316
#, javascript-format
msgid "%d%% remaining"
msgstr "%d%% rimanenti"

#: src/service/plugins/clipboard.js:12
msgid "Clipboard"
msgstr "Appunti"

#: src/service/plugins/clipboard.js:13
msgid "Share the clipboard content"
msgstr "Condividere il contenuto degli appunti"

#: src/service/plugins/clipboard.js:25
msgid "Clipboard Push"
msgstr "Invia appunti"

#: src/service/plugins/clipboard.js:33
msgid "Clipboard Pull"
msgstr "Ricevi appunti"

#: src/service/plugins/contacts.js:29
msgid "Access contacts of the paired device"
msgstr "Accedere ai contatti del dispositivo"

#. Ensure we have a sender
#. TRANSLATORS: No name or phone number
#. Contact Name
#: src/service/plugins/contacts.js:242 src/service/plugins/contacts.js:362
#: src/service/plugins/telephony.js:156 src/service/plugins/telephony.js:175
#: src/service/ui/contacts.js:620 src/service/ui/messaging.js:756
msgid "Unknown Contact"
msgstr "Contatto sconosciuto"

#: src/service/plugins/findmyphone.js:15
msgid "Find My Phone"
msgstr "Trova il mio telefono"

#: src/service/plugins/findmyphone.js:16
msgid "Ring your paired device"
msgstr "Fare squillare il dispositivo"

#: src/service/plugins/mousepad.js:14
msgid "Mousepad"
msgstr "Mousepad"

#: src/service/plugins/mousepad.js:15
msgid "Enables the paired device to act as a remote mouse and keyboard"
msgstr "Permette di usare il dispositivo come un mouse e una tastiera"

#: src/service/plugins/mousepad.js:29 src/service/ui/mousepad.js:107
msgid "Remote Input"
msgstr "Immissione remota"

#: src/service/plugins/mpris.js:18
msgid "MPRIS"
msgstr "MPRIS"

#: src/service/plugins/mpris.js:19
msgid "Bidirectional remote media playback control"
msgstr "Controllo di riproduzione multimediale bidirezionale"

#: src/service/plugins/mpris.js:357
msgid "Unknown"
msgstr "Sconosciuto"

#: src/service/plugins/notification.js:19
msgid "Share notifications with the paired device"
msgstr "Condividere le notifiche con il dispositivo"

#: src/service/plugins/notification.js:33
msgid "Cancel Notification"
msgstr "Cancella notifica"

#: src/service/plugins/notification.js:41
msgid "Close Notification"
msgstr "Chiudi notifica"

#: src/service/plugins/notification.js:49
msgid "Reply Notification"
msgstr "Rispondi alla notifica"

#: src/service/plugins/notification.js:65
msgid "Activate Notification"
msgstr "Attivare le notifiche"

#: src/service/plugins/ping.js:14
msgid "Send and receive pings"
msgstr "Inviare e ricevere ping"

#. TRANSLATORS: An optional message accompanying a ping, rarely if ever used
#. eg. Ping: A message sent with ping
#: src/service/plugins/ping.js:54
#, javascript-format
msgid "Ping: %s"
msgstr "Ping: %s"

#: src/service/plugins/presenter.js:12
msgid "Presentation"
msgstr "Presentazione"

#: src/service/plugins/presenter.js:13
msgid "Use the paired device as a presenter"
msgstr "Usa il dispositivo come presentatore"

#: src/service/plugins/runcommand.js:13
msgid "Run Commands"
msgstr "Esegui comandi"

#: src/service/plugins/runcommand.js:15
msgid ""
"Run commands on your paired device or let the device run predefined commands "
"on this PC"
msgstr ""
"Eseguire comandi sul dispositivo o lasciare che il dispositivo esegua "
"comandi predefiniti su questo PC"

#: src/service/plugins/sftp.js:15
msgid "SFTP"
msgstr "SFTP"

#: src/service/plugins/sftp.js:17
msgid "Browse the paired device filesystem"
msgstr "Sfogliare il file system del dispositivo"

#: src/service/plugins/sftp.js:22
msgid "Mount"
msgstr "Monta"

#: src/service/plugins/sftp.js:30
msgid "Unmount"
msgstr "Smonta"

#: src/service/plugins/sftp.js:191
#, javascript-format
msgid "%s reported an error"
msgstr "%s ha segnalato un errore"

#: src/service/plugins/share.js:16 src/service/plugins/share.js:23
msgid "Share"
msgstr "Condividi"

#: src/service/plugins/share.js:18
msgid "Share files and URLs between devices"
msgstr "Condividere file e URL tra dispositivi"

#: src/service/plugins/share.js:148 src/service/plugins/share.js:227
#: src/service/plugins/share.js:337
msgid "Transfer Failed"
msgstr "Trasferimento fallito"

#. TRANSLATORS: eg. Google Pixel is not allowed to upload files
#: src/service/plugins/share.js:150
#, javascript-format
msgid "%s is not allowed to upload files"
msgstr "%s non può caricare file"

#: src/service/plugins/share.js:172 src/service/plugins/share.js:307
msgid "Transferring File"
msgstr "Trasferimento file"

#. TRANSLATORS: eg. Receiving 'book.pdf' from Google Pixel
#: src/service/plugins/share.js:174
#, javascript-format
msgid "Receiving “%s” from %s"
msgstr "Ricezione in corso di \"%s\" da %s"

#: src/service/plugins/share.js:193 src/service/plugins/share.js:327
msgid "Transfer Successful"
msgstr "Trasferimento riuscito"

#. TRANSLATORS: eg. Received 'book.pdf' from Google Pixel
#: src/service/plugins/share.js:195
#, javascript-format
msgid "Received “%s” from %s"
msgstr "Ricevuto \"%s\" da %s"

#: src/service/plugins/share.js:205
msgid "Show File Location"
msgstr "Mostra posizione file"

#: src/service/plugins/share.js:210
msgid "Open File"
msgstr "Apri file"

#. TRANSLATORS: eg. Failed to receive 'book.pdf' from Google Pixel
#: src/service/plugins/share.js:229
#, javascript-format
msgid "Failed to receive “%s” from %s"
msgstr "Ricezione fallita di \"%s\" da %s"

#: src/service/plugins/share.js:259
#, javascript-format
msgid "Text Shared By %s"
msgstr "Testo condiviso da %s"

#. TRANSLATORS: eg. Sending 'book.pdf' to Google Pixel
#: src/service/plugins/share.js:309
#, javascript-format
msgid "Sending “%s” to %s"
msgstr "Invio in corso di \"%s\" a %s"

#. TRANSLATORS: eg. Sent "book.pdf" to Google Pixel
#: src/service/plugins/share.js:329
#, javascript-format
msgid "Sent “%s” to %s"
msgstr "\"%s\" inviato a %s"

#. TRANSLATORS: eg. Failed to send "book.pdf" to Google Pixel
#: src/service/plugins/share.js:339
#, javascript-format
msgid "Failed to send “%s” to %s"
msgstr "Invio fallito di \"%s\" a %s"

#. TRANSLATORS: eg. Send files to Google Pixel
#: src/service/plugins/share.js:397
#, javascript-format
msgid "Send files to %s"
msgstr "Invia file a %s"

#. TRANSLATORS: Mark the file to be opened once completed
#: src/service/plugins/share.js:401
msgid "Open when done"
msgstr "Apri al termine"

#. TRANSLATORS: eg. Send a link to Google Pixel
#: src/service/plugins/share.js:440
#, javascript-format
msgid "Send a link to %s"
msgstr "Invia collegamento a %s"

#: src/service/plugins/sms.js:16
msgid "SMS"
msgstr "SMS"

#: src/service/plugins/sms.js:17
msgid "Send and read SMS of the paired device and be notified of new SMS"
msgstr ""
"Inviare e leggere SMS del dispositivo e ricevere le notifiche per nuovi SMS"

#: src/service/plugins/sms.js:38
msgid "New SMS (URI)"
msgstr "Nuovo SMS (URI)"

#: src/service/plugins/sms.js:46
msgid "Reply SMS"
msgstr "Rispondi all'SMS"

#: src/service/plugins/sms.js:70
msgid "Share SMS"
msgstr "Condividi SMS"

#: src/service/plugins/systemvolume.js:36
msgid "System Volume"
msgstr "Volume di sistema"

#: src/service/plugins/systemvolume.js:37
msgid "Enable the paired device to control the system volume"
msgstr "Permettere al dispositivo di controllare il volume del sistema"

#: src/service/plugins/systemvolume.js:81
msgid "PulseAudio not found"
msgstr "PulseAudio non trovato"

#: src/service/plugins/telephony.js:17
msgid "Be notified about calls and adjust system volume during ringing/ongoing calls"
msgstr "Ricevere notifiche sulle telefonate e livellare il volume durante le telefonate"

#. TRANSLATORS: Silence the actively ringing call
#: src/service/plugins/telephony.js:29
msgid "Mute Call"
msgstr "Silenzia la chiamata in arrivo"

#. TRANSLATORS: The phone is ringing
#: src/service/plugins/telephony.js:194
msgid "Incoming call"
msgstr "Chiamata in arrivo"

#. TRANSLATORS: A phone call is active
#: src/service/plugins/telephony.js:209
msgid "Ongoing call"
msgstr "Chiamata in corso"

#. TRANSLATORS: A fax number
#: src/service/ui/contacts.js:143
msgid "Fax"
msgstr "Fax"

#. TRANSLATORS: A work or office phone number
#: src/service/ui/contacts.js:147
msgid "Work"
msgstr "Lavoro"

#. TRANSLATORS: A mobile or cellular phone number
#: src/service/ui/contacts.js:151
msgid "Mobile"
msgstr "Mobile"

#. TRANSLATORS: A home phone number
#: src/service/ui/contacts.js:155
msgid "Home"
msgstr "Casa"

#. TRANSLATORS: Less than a minute ago
#: src/service/ui/messaging.js:105 src/service/ui/messaging.js:146
msgid "Just now"
msgstr "Proprio ora"

#. TRANSLATORS: Yesterday, but less than 24 hours (eg. Yesterday · 11:29 PM)
#: src/service/ui/messaging.js:114
#, javascript-format
msgid "Yesterday・%s"
msgstr "Ieri・%s"

#: src/service/ui/messaging.js:151
#, javascript-format
msgid "%d minute"
msgid_plural "%d minutes"
msgstr[0] "%d minuto"
msgstr[1] "%d minuti"

#: src/service/ui/messaging.js:407
msgid "Not available"
msgstr "Non disponibile"

#: src/service/ui/messaging.js:764
msgid "Group Message"
msgstr "Messaggio di gruppo"

#. TRANSLATORS: An outgoing message body in a conversation summary
#: src/service/ui/messaging.js:779
#, javascript-format
msgid "You: %s"
msgstr "Tu: %s"

#: src/service/ui/messaging.js:965
#, javascript-format
msgid "And %d other contact"
msgid_plural "And %d others"
msgstr[0] "E %d altro contatto"
msgstr[1] "E altri %d"

#. TRANSLATORS: Displayed when the remote keyboard is not ready to accept input
#: src/service/ui/mousepad.js:115
#, javascript-format
msgid "Remote keyboard on %s is not active"
msgstr "La tastiera remota su %s non è attiva"

#. TRANSLATORS: When no time estimate for the battery is available
#. EXAMPLE: 42% (Estimating…)
#: src/shell/device.js:124
#, javascript-format
msgid "%d%% (Estimating…)"
msgstr "%d%% (Stima…)"

#. TRANSLATORS: Estimated time until battery is charged
#. EXAMPLE: 42% (1:15 Until Full)
#: src/shell/device.js:133
#, javascript-format
msgid "%d%% (%d∶%02d Until Full)"
msgstr "%d%% (%d∶%02d Al completamento)"

#. TRANSLATORS: Estimated time until battery is empty
#. EXAMPLE: 42% (12:15 Remaining)
#: src/shell/device.js:141
#, javascript-format
msgid "%d%% (%d∶%02d Remaining)"
msgstr "%d%% (%d∶%02d Rimanenti)"

#: src/shell/notification.js:73
msgid "Reply"
msgstr "Rispondi"

#. TRANSLATORS: Chrome/Firefox WebExtension description
#: webextension/gettext.js:31
msgid "Share links with GSConnect, direct to the browser or by SMS."
msgstr "Condividi collegamenti con GSConnect, direttamente nel browser o via SMS."

#. TRANSLATORS: WebExtension can't connect to GSConnect
#: webextension/gettext.js:35
msgid "Service Unavailable"
msgstr "Servizio non disponibile"

#. TRANSLATORS: Open URL with the device's browser
#: webextension/gettext.js:39
msgid "Open in Browser"
msgstr "Apri nel browser"

#: src/service/plugins/findmyphone.js:194
#: data/ui/messaging-conversation-partecipants.ui:14
msgid "Partecipants"
msgstr "Partecipanti"

#: data/ui/command-row.ui:33
msgid "Delete Command"
msgstr "Elimina Comando"

#: src/service/plugins/findmyphone.js:194
#: data/ui/find-my-phone.js:26
msgid "You found me!"
msgstr "Mi hai trovato!"

msgid "Select Folder"
msgstr "Seleziona Cartella"

msgid "Command"
msgstr "Comando"

msgid "Set Shortcut"
msgstr "Imposta scorciatoia da tastiera"

msgid "Main Menu"
msgstr "Menu Principale"

msgid "Welcome to GSConnect"
msgstr "Benvenuto su GSConnect"

msgid "Settings"
msgstr "Impostazioni"

msgid "This device"
msgstr "Questo dispositivo"

msgid "Apparence"
msgstr "Aspetto"

msgid "Support"
msgstr "Supporto"

msgid "Unpair Device"
msgstr "Disaccoppia il dispositivo"

msgid "is not paired"
msgstr "non accopiato"

msgid "Pair Device"
msgstr "Accoppia il dispositivo"<|MERGE_RESOLUTION|>--- conflicted
+++ resolved
@@ -579,12 +579,7 @@
 msgstr "Menu utente"
 
 #. TRANSLATORS: Generate a support log
-<<<<<<< HEAD
-#: data/ui/preferences-window.ui:843 src/preferences/service.js:402
-#, fuzzy
-=======
 #: data/ui/preferences-window.ui:945 src/preferences/service.js:414
->>>>>>> bc099f2f
 msgid "Generate Support Log"
 msgstr "Genera log di supporto"
 
@@ -690,19 +685,9 @@
 msgid "translator-credits"
 msgstr "Jimmy Scionti <jimmy.scionti@gmail.com>"
 
-<<<<<<< HEAD
-#: src/preferences/service.js:403
-msgid ""
-"Debug messages are being logged. Take any steps necessary to reproduce a "
-"problem then review the log."
-msgstr ""
-"I messaggi di debug vengono registrati. Adotta tutte le misure necessarie "
-"per riprodurre un problema, quindi rivedi il registro."
-=======
 #: src/preferences/service.js:415
 msgid "Debug messages are being logged. Take any steps necessary to reproduce a problem then review the log."
 msgstr "I messaggi di debug vengono registrati. Adotta tutte le misure necessarie per riprodurre un problema, quindi rivedi il registro."
->>>>>>> bc099f2f
 
 #: src/preferences/service.js:418
 msgid "Review Log"
