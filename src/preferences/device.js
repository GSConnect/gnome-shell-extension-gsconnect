--- conflicted
+++ resolved
@@ -346,7 +346,6 @@
         ),
     },
     Children: [
-<<<<<<< HEAD
         'window-title',
         'notification-apps',
         'receive-directory',
@@ -355,20 +354,6 @@
         'command-list',
         'shortcuts-actions-list',
         'battery-system',
-=======
-        'sidebar', 'stack', 'infobar',
-
-        // Sharing
-        'sharing', 'sharing-page',
-        'desktop-list', 'clipboard', 'clipboard-sync', 'mousepad', 'mpris', 'systemvolume',
-        'share', 'share-list', 'receive-files', 'receive-directory',
-        'links', 'links-list', 'launch-urls',
-
-        // Battery
-        'battery',
-        'battery-device-label', 'battery-device', 'battery-device-list',
-        'battery-system-label', 'battery-system', 'battery-system-list',
->>>>>>> 85622679
         'battery-custom-notification-value',
         'action-row-box',
         'ringing-volume-toogle',
