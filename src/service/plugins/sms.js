--- conflicted
+++ resolved
@@ -204,47 +204,6 @@
     }
 
     /**
-<<<<<<< HEAD
-     * Handle a digest of threads.
-     *
-     * @param {object[]} messages - A list of message objects
-     * @param {string[]} thread_ids - A list of thread IDs as strings
-     */
-    _handleDigest(messages, thread_ids) {
-        // Prune threads
-        for (const thread_id of Object.keys(this.threads)) {
-            if (!thread_ids.includes(thread_id))
-                delete this.threads[thread_id];
-        }
-
-        // Request each new or newer thread
-        for (let i = 0, len = messages.length; i < len; i++) {
-            const message = messages[i];
-            const cache = this.threads[message.thread_id];
-
-            if (cache === undefined) {
-                this._requestConversation(message.thread_id);
-                continue;
-            }
-
-            // If this message is marked read, mark the rest as read
-            if (message.read === MessageStatus.READ) {
-                for (const msg of cache)
-                    msg.read = MessageStatus.READ;
-            }
-
-            // If we don't have a thread for this message or it's newer
-            // than the last message in the cache, request the thread
-            if (!cache.length || cache[cache.length - 1].date < message.date)
-                this._requestConversation(message.thread_id);
-        }
-
-        this.notify('threads');
-    }
-
-    /**
-=======
->>>>>>> 87404c06
      * Handle a new single message
      *
      * @param {object} message - A message object
@@ -252,15 +211,7 @@
     _handleMessage(message) {
         // If the window is open, send an update
         if (this._window)
-<<<<<<< HEAD
-            conversation = this._window.getConversationForMessage(message);
-        
-        // If there's an active conversation, we should log the message now
-        if (conversation)
-            conversation.logNext(message);
-=======
             this._window.logMessage(message);
->>>>>>> 87404c06
     }
 
     /**
