// SPDX-FileCopyrightText: GSConnect Developers https://github.com/GSConnect
//
// SPDX-License-Identifier: GPL-2.0-or-later

import Gdk from 'gi://Gdk?version=4.0';
import GLib from 'gi://GLib';
import GObject from 'gi://GObject';
import Gtk from 'gi://Gtk?version=4.0';
import Adw from 'gi://Adw';
import Pango from 'gi://Pango';

import system from 'system';

import * as Contacts from './contacts.js';
import * as Sms from '../plugins/sms.js';
import * as URI from '../utils/uri.js';
import '../utils/ui.js';

const Tweener = imports.tweener.tweener;


/*
 * Useful time constants
 */
const TIME_SPAN_MINUTE = 60000;
const TIME_SPAN_HOUR = 3600000;
const TIME_SPAN_DAY = 86400000;
const TIME_SPAN_WEEK = 604800000;


// Less than an hour (eg. 42 minutes ago)
const _lthLong = new Intl.RelativeTimeFormat('default', {
    numeric: 'auto',
    style: 'long',
});

// Less than a day ago (eg. 11:42 PM)
const _ltdFormat = new Intl.DateTimeFormat('default', {
    hour: 'numeric',
    minute: 'numeric',
});

// Less than a week ago (eg. Monday)
const _ltwLong = new Intl.DateTimeFormat('default', {
    weekday: 'long',
});

// Less than a week ago (eg. Mon)
const _ltwShort = new Intl.DateTimeFormat('default', {
    weekday: 'short',
});

// Less than a year (eg. Oct 31)
const _ltyShort = new Intl.DateTimeFormat('default', {
    day: 'numeric',
    month: 'short',
});

// Less than a year (eg. October 31)
const _ltyLong = new Intl.DateTimeFormat('default', {
    day: 'numeric',
    month: 'long',
});

// Greater than a year (eg. October 31, 2019)
const _gtyLong = new Intl.DateTimeFormat('default', {
    day: 'numeric',
    month: 'long',
    year: 'numeric',
});

// Greater than a year (eg. 10/31/2019)
const _gtyShort = new Intl.DateTimeFormat('default', {
    day: 'numeric',
    month: 'numeric',
    year: 'numeric',
});

// Pretty close to strftime's %c
const _cFormat = new Intl.DateTimeFormat('default', {
    year: 'numeric',
    month: 'short',
    day: 'numeric',
    weekday: 'short',
    hour: 'numeric',
    minute: 'numeric',
    second: 'numeric',
    timeZoneName: 'short',
});


/**
 * Return a human-readable timestamp, formatted for longer contexts.
 *
 * @param {number} time - Milliseconds since the epoch (local time)
 * @returns {string} A localized timestamp similar to what Android Messages uses
 */
function getTime(time) {
    const date = new Date(time);
    const now = new Date();
    const diff = now - time;

    // Super recent
    if (diff < TIME_SPAN_MINUTE)
        // TRANSLATORS: Less than a minute ago
        return _('Just now');

    // Under an hour (TODO: these labels aren't updated)
    if (diff < TIME_SPAN_HOUR)
        return _lthLong.format(-Math.floor(diff / TIME_SPAN_MINUTE), 'minute');

    // Yesterday, but less than 24 hours ago
    if (diff < TIME_SPAN_DAY && now.getDay() !== date.getDay())
        // TRANSLATORS: Yesterday, but less than 24 hours (eg. Yesterday · 11:29 PM)
        return _('Yesterday・%s').format(_ltdFormat.format(time));

    // Less than a day ago
    if (diff < TIME_SPAN_DAY)
        return _ltdFormat.format(time);

    // Less than a week ago
    if (diff < TIME_SPAN_WEEK)
        return _ltwLong.format(time);

    // Sometime this year
    if (date.getFullYear() === now.getFullYear())
        return _ltyLong.format(time);

    // Earlier than that
    return _gtyLong.format(time);
}


/**
 * Return a human-readable timestamp, formatted for shorter contexts.
 *
 * @param {number} time - Milliseconds since the epoch (local time)
 * @returns {string} A localized timestamp similar to what Android Messages uses
 */
function getShortTime(time) {
    const date = new Date(time);
    const now = new Date();
    const diff = now - time;

    if (diff < TIME_SPAN_MINUTE)
        // TRANSLATORS: Less than a minute ago
        return _('Just now');

    if (diff < TIME_SPAN_HOUR) {
        // TRANSLATORS: Time duration in minutes (eg. 15 minutes)
        return ngettext(
            '%d minute',
            '%d minutes',
            (diff / TIME_SPAN_MINUTE)
        ).format(diff / TIME_SPAN_MINUTE);
    }

    // Less than a day ago
    if (diff < TIME_SPAN_DAY)
        return _ltdFormat.format(time);

    // Less than a week ago
    if (diff < TIME_SPAN_WEEK)
        return _ltwShort.format(time);

    // Sometime this year
    if (date.getFullYear() === now.getFullYear())
        return _ltyShort.format(time);

    // Earlier than that
    return _gtyShort.format(time);
}


/**
 * Return a human-readable timestamp, similar to `strftime()` with `%c`.
 *
 * @param {number} time - Milliseconds since the epoch (local time)
 * @returns {string} A localized timestamp
 */
function getDetailedTime(time) {
    return _cFormat.format(time);
}


/**
 * Make the avatar for an incoming message visible or invisible
 *
 * @param {ConversationMessage} row - The message row to modify
 * @param {boolean} visible - Whether the avatar should be visible
 */
function setAvatarVisible(row, visible) {
    const incoming = row.message.type === Sms.MessageBox.INBOX;

    // Adjust the margins
    if (visible) {
        row.grid.margin_start = incoming ? 6 : 56;
        row.grid.margin_bottom = 6;
    } else {
        row.grid.margin_start = incoming ? 44 : 56;
        row.grid.margin_bottom = 0;
    }

    // Show hide the avatar
    if (incoming)
        row.avatar.set_visible(visible);
}


/**
 * A ListBoxRow for each message of a conversation
 */
const ConversationMessage = GObject.registerClass({
    GTypeName: 'GSConnectMessagingConversationMessage',
    Template: 'resource:///org/gnome/Shell/Extensions/GSConnect/ui/messaging-conversation-message.ui',
<<<<<<< HEAD
    Children: ['grid', 'message-label', 'time-label'],
=======
    Children: [
        'grid', 'avatar', 'sender-label', 'message-label', 'attachment-box',
    ],
>>>>>>> 87404c06
}, class ConversationMessage extends Gtk.ListBoxRow {
    _init(contact, message) {
        super._init();

        this.contact = contact;
        this.message = message;
        this.sender = message.addresses[0].address || 'unknown';

        const has_attachments = (message['attachments'] !== undefined);

        const empty_placeholder = _('<i>(Empty or unsupported)</i>');

        // Set
        if (message.body) {
            this.message_label.label = URI.linkify(message.body);
        } else if (has_attachments) {
            this.message_label.label = '';
        } else {
            this.message_label.body = empty_placeholder;
        }
        this.message_label.tooltip_text = getDetailedTime(message.date);

        // Add avatar for incoming messages
        if (message.type === Sms.MessageBox.INBOX) {
            this.grid.margin_end = 18;
            this.grid.halign = Gtk.Align.START;
            
            this.message_label.get_style_context().add_class('message-in');
            this.message_label.halign = Gtk.Align.START;
        } else {
            this.message_label.get_style_context().add_class('message-out');
<<<<<<< HEAD
            this.time_label.halign = Gtk.Align.END;
        }        
        this.time_label.set_label(getShortTime(message.date));

=======
        }

        if (!has_attachments)
            return;

        // Append attachment thumbnails to message content
        message.attachments.forEach((attachment) => {
            this._add_thumb(attachment.encoded_thumbnail);
        });
        this.attachment_box.show_all();
>>>>>>> 87404c06
    }

    _onActivateLink(label, uri) {
        Gtk.show_uri_on_window(
            this.get_toplevel(),
            uri.includes('://') ? uri : `https://${uri}`,
            Gtk.get_current_event_time()
        );

        return true;
    }

    get date() {
        return this._message.date;
    }

    get thread_id() {
        return this._message.thread_id;
    }

    get message() {
        if (this._message === undefined)
            this._message = null;

        return this._message;
    }

    set message(message) {
        this._message = message;
    }

    _add_thumb(base64_image) {
        try {
            const [image_bytes, _len] = GLib.base64_decode(base64_image);

            const loader = GtkPixbuf.PixbufLoader();
            loader.write(image_bytes);
            loader.close();
        } catch (e) {
            logError(e);
            return;
        }

        const pixbuf = loader.get_pixbuf();
        const widget = Gtk.Image.new_from_pixbuf(pixbuf);
        this.attachment_box.add(widget);
    }
});


/**
 * A widget for displaying a conversation thread, with an entry for responding.
 */
const Conversation = GObject.registerClass({
    GTypeName: 'GSConnectMessagingConversation',
    Properties: {
        'device': GObject.ParamSpec.object(
            'device',
            'Device',
            'The device associated with this conversation',
            GObject.ParamFlags.READWRITE,
            GObject.Object
        ),
        'plugin': GObject.ParamSpec.object(
            'plugin',
            'Plugin',
            'The plugin providing this conversation',
            GObject.ParamFlags.READWRITE,
            GObject.Object
        ),
        'has-pending': GObject.ParamSpec.boolean(
            'has-pending',
            'Has Pending',
            'Whether there are sent messages pending confirmation',
            GObject.ParamFlags.READABLE,
            false
        ),
        'is-loading': GObject.ParamSpec.boolean(
            'is-loading',
            'Is Loading',
            'Whether the list is awaiting additional conversation history',
            GObject.ParamFlags.READABLE,
            false
        ),
        'thread-id': GObject.ParamSpec.string(
            'thread-id',
            'Thread ID',
            'The current thread',
            GObject.ParamFlags.READWRITE,
            ''
        ),
    },
    Template: 'resource:///org/gnome/Shell/Extensions/GSConnect/ui/messaging-conversation.ui',
    Children: [
        'entry', 'list', 'scrolled',
        'pending', 'pending-box',
    ],
}, class MessagingConversation extends Gtk.Box {

    _init(params) {
        super._init({
            device: params.device,
            plugin: params.plugin,
        });
        Object.assign(this, params);

        this.device.bind_property(
            'connected',
            this.entry,
            'sensitive',
            GObject.BindingFlags.SYNC_CREATE
        );

        // If we're disconnected pending messages might not succeed, but we'll
        // leave them until reconnect when we'll ask for an update
        this._connectedId = this.device.connect(
            'notify::connected',
            this._onConnected.bind(this)
        );
        this._ids = new Set();

        // Pending messages
        this.pending.message = {
            date: Number.MAX_SAFE_INTEGER,
            type: Sms.MessageBox.OUTBOX,
        };

<<<<<<< HEAD
        this.pending_messages = [];
=======
        // Spinner shown when waiting on history
        this.spinner.message = {
            date: -1,
            type: Sms.MessageBox.INBOX,
        };
>>>>>>> 87404c06

        // Auto-scrolling
        this._vadj = this.scrolled.get_vadjustment();
        this._scrolledId = this._vadj.connect(
            'value-changed',
            this._holdPosition.bind(this)
        );

        // Message List
        this.list.set_header_func(this._headerMessages);
        this.list.set_sort_func(this._sortMessages);
        this._populateMessages();

        // Cleanup on ::destroy
        this.connect('destroy', this._onDestroy);
    }

    get addresses() {
        if (this._addresses === undefined)
            this._addresses = [];

        return this._addresses;
    }

    set addresses(addresses) {
        if (!addresses || addresses.length === 0) {
            this._addresses = [];
            this._contacts = {};
            return;
        }

        // Lookup a contact for each address object, then loop back to correct
        // each address carried by the message.
        this._addresses = addresses;

        for (let i = 0, len = this.addresses.length; i < len; i++) {
            // Lookup the contact
            const address = this.addresses[i].address;
            const contact = this.device.contacts.query({number: address});

            // Get corrected address
            let number = address.toPhoneNumber();

            if (!number)
                continue;

            for (const contactNumber of contact.numbers) {
                const cnumber = contactNumber.value.toPhoneNumber();

                if (cnumber && (number.endsWith(cnumber) || cnumber.endsWith(number))) {
                    number = contactNumber.value;
                    break;
                }
            }

            // Store the final result
            this.addresses[i].address = number;
            this.contacts[address] = contact;
        }

        // TODO: Mark the entry as insensitive for group messages
        if (this.addresses.length > 1) {
            this.entry.placeholder_text = _('Not available');
            this.entry.secondary_icon_name = null;
            this.entry.secondary_icon_tooltip_text = null;
            this.entry.sensitive = false;
            this.entry.tooltip_text = null;
        }
    }

    get contacts() {
        if (this._contacts === undefined)
            this._contacts = {};

        return this._contacts;
    }

    get has_pending() {
        if (this.pending_messages === undefined)
            return false;

        return (this.pending_messages.length > 0);
    }

    get is_loading() {
        if (this._loading === undefined)
            this._loading = false;
        return this._loading;
    }

    set is_loading(value) {
        this._loading = value;
    }

    get next_request() {
        if (this.earliest_requested == this.earliest)
            return -2;
        return Math.min(this.earliest_requested, this.earliest);
    }

    get earliest_requested() {
        if (this._earliestRequested === undefined)
            this._earliestRequested = Number.MAX_SAFE_INTEGER;
        return this._earliestRequested;
    }

    set earliest_requested(requested) {
        this._earliestRequested = requested;
    }

    get earliest() {
        if (this._earliest === undefined)
            this._earliest = -1;
        return this._earliest;
    }

    set earliest(new_earliest) {
        this._earliest = new_earliest;
    }

    get latest() {
        if (this._latest === undefined)
            this._latest = -1;
        return this._latest;
    }

    set latest(new_latest) {
        this._latest = new_latest;
    }

    get windowFilled() {
        const upper = this._vadj.get_upper();
        const pageSize = this._vadj.get_page_size();

        // Has the scrolled window been filled yet?
        return !(upper <= pageSize);
    }

    get plugin() {
        if (this._plugin === undefined)
            this._plugin = null;

        return this._plugin;
    }

    set plugin(plugin) {
        this._plugin = plugin;
    }

    get thread_id() {
        if (this._thread_id === undefined)
            this._thread_id = null;

        return this._thread_id;
    }

    set thread_id(thread_id) {
        const message = this.plugin.getThreadLatestMessage(thread_id);

        if (message && this.addresses.length === 0) {
            this.addresses = message.addresses;
            this._thread_id = thread_id;
        }
    }

    _onConnected(device) {
        if (device.connected)
            this.pending_messsages.forEach(row =>  {
                this.pending_box.remove(row);
                row.run_dispose()
            });
    }

    _onDestroy(conversation) {
        conversation.device.disconnect(conversation._connectedId);
        conversation._vadj.disconnect(conversation._scrolledId);

        conversation.list.foreach(message => {
            // HACK: temporary mitigator for mysterious GtkListBox leak
            message.destroy();
            system.gc();
        });
    }

<<<<<<< HEAD
=======
    _onEdgeReached(scrolled_window, pos) {
        // Try to load more messages
        if (pos === Gtk.PositionType.TOP)
            this._requestMore();

        // Release any hold to resume auto-scrolling
        else if (pos === Gtk.PositionType.BOTTOM)
            this._releasePosition();
    }

>>>>>>> 87404c06
    _onEntryChanged(entry) {
        entry.secondary_icon_sensitive = (entry.text.length);
    }

    _onKeyPressEvent(entry, event) {
        const keyval = event.get_keyval()[1];
        const state = event.get_state()[1];
        const mask = state & Gtk.accelerator_get_default_mod_mask();

        if (keyval === Gdk.KEY_Return && (mask & Gdk.ModifierType.SHIFT_MASK)) {
            entry.emit('insert-at-cursor', '\n');
            return true;
        }

        return false;
    }

    _onSendMessage(entry, signal_id, event) {
        // Don't send empty texts
        if (!this.entry.text.trim())
            return;

        // Send the message
        this.plugin.sendMessage(this.addresses, this.entry.text);

        // Add a phony message in the pending box
        const message = new Gtk.Label({
            label: URI.linkify(this.entry.text),
            halign: Gtk.Align.END,
            selectable: true,
            use_markup: true,
            visible: true,
            wrap: true,
            wrap_mode: Pango.WrapMode.WORD_CHAR,
            xalign: 0,
        });
        message.get_style_context().add_class('message-out');
        message.date = Date.now();
        message.type = Sms.MessageBox.SENT;

        // Notify to reveal the pending box
        this.pending_messages.push(message);
        this.pending_box.append(message);
        this.notify('has-pending');

        // Clear the entry
        this.entry.text = '';

        GLib.timeout_add(GLib.PRIORITY_DEFAULT, 50, () => {
            const animation = this._createScrollbarAnim(1);
            animation.play();
            return GLib.SOURCE_REMOVE;
        });
    }

    _createScrollbarAnim(direction) {
        const adjustment = this.scrolled.get_vadjustment();;
        const target = Adw.PropertyAnimationTarget.new(adjustment, "value");
        const animation = new Adw.TimedAnimation({
          widget: this.scrolled,
          value_from: adjustment.value,
          value_to: direction ? adjustment.upper - adjustment.page_size : 0,
          duration: 250,
          easing: Adw.Easing["LINEAR"],
          target: target,
        });
        return animation;
    }

    _onSizeAllocate(listbox, allocation) {
        if (!this.windowFilled) {
            // If the scrolled window hasn't been filled yet, keep loading
            this.scrolled.get_child().check_resize();

        } else if (this.__pos) {
            // We've been asked to hold the position, so we'll reset the adjustment
            // value and update the hold position
            this._vadj.set_value(this._vadj.get_upper() - this.__pos);
        } else {
            // Otherwise we probably appended a message and should scroll to it
            this._scrollPosition(Gtk.PositionType.BOTTOM);
        }
    }

    /**
     * Create a message row, ensuring a contact object has been retrieved or
     * generated for the message.
     *
     * @param {object} message - A dictionary of message data
     * @returns {ConversationMessage} A message row
     */
    _createMessageRow(message) {
        // Ensure we have a contact
        const sender = message.addresses[0].address || 'unknown';

        if (this.contacts[sender] === undefined) {
            this.contacts[sender] = this.device.contacts.query({
                number: sender,
            });
        }

        return new ConversationMessage(this.contacts[sender], message);
    }

    _populateMessages() {
        this.earliest = Number.MAX_SAFE_INTEGER;
        this.latest = -1;
        this.earliest_requested = -1;
        this._ids.clear();
        this.__pos = 0;
        this._stop_loading_spinner();

        // Try and find a thread_id for this number
        if (this.thread_id === null && this.addresses.length)
            this._thread_id = this.plugin.getThreadIdForAddresses(this.addresses);

        // Fill the window with messages from the thread
        if (!this.windowFilled) {
            this._requestMore();
        }
    }

    _requestMore() {
        this.plugin.requestMore(this.thread_id, this.earliest);
        this.earliest_requested = this.earliest;
        this._start_loading_spinner();
    }

    _start_loading_spinner() {
        this.spinner_anim.active = true;
        this.spinner.show_all();
        if (this._spinnerTimeoutID && this._spinnerTimeoutID > 0) {
            this._spinnerTimeoutID.destroy();
        }
        this._spinnerTimeoutID = GLib.timeout_add_seconds(
            GLib.PRIORITY_DEFAULT_IDLE,
            LOADING_TIMEOUT_SECS,
            this._onSpinnerTimeoutExpired
        );
    }

    _onSpinnerTimeoutExpired() {
        this._hide_spinner();
        return GLib.SOURCE_REMOVE;
    }

    /**
     * Disable the loading spinner and/or expiration timer, if running
     */
    _stop_loading_spinner() {
        this._hide_spinner();
        if (this._spinnerTimeoutID === undefined || !this._spinnerTimeoutID) {
            this._spinnerTimeoutID.destroy();
            this._spinnerTimeoutID = 0;
        }
    }

    _hide_spinner() {
        this.spinner_anim.active = false;
        this.spinner.hide();
    }

    _headerMessages(row, before) {
        // Skip pending
        if (row.get_name() === 'pending')
            return;

        // Add date header if the last message was more than an hour ago
        let header = row.get_header();

        if ((row.message.date - before.message.date) > TIME_SPAN_HOUR) {
            if (!header) {
                header = new Gtk.Label({visible: true, selectable: true});
                header.get_style_context().add_class('dim-label');
                row.set_header(header);
            }

            header.label = getTime(row.message.date);

            row.sender_label.visible = row.message.addresses.length > 1;

        // Or if the previous sender was the same, hide its avatar
        } else if (row.message.type === before.message.type &&
                   row.sender.equalsPhoneNumber(before.sender)) {
            
            row.sender_label.visible = false;

        // otherwise show the avatar
        } 
    }

    _holdPosition() {
        this.__pos = this._vadj.get_upper() - this._vadj.get_value();
    }

    _releasePosition() {
        this.__pos = 0;
    }

    _scrollPosition(pos = Gtk.PositionType.BOTTOM, animate = true) {
        let vpos = pos;
        this._vadj.freeze_notify();

        if (pos === Gtk.PositionType.BOTTOM)
            vpos = this._vadj.get_upper() - this._vadj.get_page_size();

        if (animate) {
            Tweener.addTween(this._vadj, {
                value: vpos,
                time: 0.5,
                transition: 'easeInOutCubic',
                onComplete: () => this._vadj.thaw_notify(),
            });
        } else {
            GLib.idle_add(GLib.PRIORITY_DEFAULT_IDLE, () => {
                this._vadj.set_value(vpos);
                this._vadj.thaw_notify();
            });
        }
    }

    _sortMessages(row1, row2) {
        return (row1.message.date > row2.message.date) ? 1 : -1;
    }

    /**
     * Add a message to the conversation.
     *
     * @param {object} message - A message object
     */
<<<<<<< HEAD
    logNext(message) {
        print(JSON.stringify(message));
=======
    addMessage(message) {
>>>>>>> 87404c06
        try {
            // TODO: Unsupported MessageBox
            if (message.type !== Sms.MessageBox.INBOX &&
                message.type !== Sms.MessageBox.SENT)
                throw TypeError(`invalid message box ${message.type}`);

            // Skip already-shown messages
            if (this._ids.has(message._id))
                return;
            this._ids.add(message._id);

            const row = this._createMessageRow(message);

            // Insert the message in its sorted location
            this.list.add(row);

<<<<<<< HEAD
            // Remove the first pending message
            if (this.has_pending && message.type === Sms.MessageBox.SENT) {
                row = this.pending_messages.pop()
                this.pending_box.remove(row);
                row.run_dispose();
                this.notify('has-pending');
            }
        } catch (e) {
            print(JSON.stringify(e));
            debug(e);
        }
    }
=======
            if (message.date > this.latest) {
                this.latest = message.date;
>>>>>>> 87404c06

                // Remove the first pending message
                if (this.has_pending && message.type === Sms.MessageBox.SENT) {
                    this.pending_box.get_children()[0].destroy();
                    this.notify('has-pending');
                }
            }

            if (message.date < this.earliest || this.earliest < 0) {
                this.earliest = message.date;
            }

            if (message.date < this.earliest_requested && this.is_loading) {
                this._end_loading_spinner();
            }

            this.list.invalidate_headers();
        } catch (e) {
            debug(e);
        }
    }

    on_emoji_picked(variable) {
        print(JSON.stringify(variable));
    }

    /**
     * Set the contents of the message entry
     *
     * @param {string} text - The message to place in the entry
     */
    setMessage(text) {
        this.entry.text = text;
        this.entry.emit('move-cursor', 0, text.length, false);
    }
});


/**
 * A ListBoxRow for a preview of a conversation
 */
const ConversationSummary = GObject.registerClass({
    GTypeName: 'GSConnectMessagingConversationSummary',
    Template: 'resource:///org/gnome/Shell/Extensions/GSConnect/ui/messaging-conversation-summary.ui',
    Children: ['avatar', 'time-label', 'counter-label'],
}, class ConversationSummary extends Adw.ActionRow {
    _init(contacts, message) {
        super._init();

        this.contacts = contacts;
        this.message = message;
    }

    get date() {
        return this._message.date;
    }

    get thread_id() {
        return this._message.thread_id;
    }

    get message() {
        return this._message;
    }

    set message(message) {
        this._message = message;
        this._sender = message.addresses[0].address || 'unknown';

        // TRANSLATORS: Shown as the summary when a text message contains
        // only image content (no text body)
        const image_placeholder = _('<i>image</i>');

        // Contact Name
        let name_label = _('Unknown Contact');

        const sent = message.type === Sms.MessageBox.SENT;
        const unread = message.read === Sms.MessageBox.UNREAD;
        const has_attachments = message['attachments'] !== undefined;

        // Update avatar for single-recipient messages
        if (message.addresses.length === 1) {
            let contact = this.contacts[this._sender];
            this.avatar.set_text(contact.name);
            name_label = GLib.markup_escape_text(contact.name, -1);
        } else {
            name_label = _('Group Message');
            const participants = [];
            message.addresses.forEach((address) => {
                participants.push(this.contacts[address.address].name);
            });
            //this.name_label.tooltip_text = participants.join(', ');
        }

        // Contact Name & Message body
<<<<<<< HEAD
        let body_label = message.body.split(/\r|\n/)[0];
        body_label = GLib.markup_escape_text(body_label, -1);
        
        // Ignore the 'read' flag if it's an outgoing message
        if (message.type === Sms.MessageBox.SENT) {
            // TRANSLATORS: An outgoing message body in a conversation summary
            body_label = _('You: %s').format(body_label);

        // Otherwise make it bold if it's unread
        } else if (message.read === Sms.MessageStatus.UNREAD) {
            name_label = `<b>${name_label}</b>`;
            body_label = `<b>${body_label}</b>`;
            this.counter_label.set_visible(true);
            this.counter_label.set_css_classes(['counter','needs-attention']);
=======
        let bodyLabel;
        if (message.body.length) {
            bodyLabel = message.body.split(/\r|\n/)[0];
            bodyLabel = GLib.markup_escape_text(bodyLabel, -1);

            if (sent) {
                // TRANSLATORS: An outgoing message body in a conversation summary
                bodyLabel = _('You: %s').format(bodyLabel);
            }
        } else if (has_attachments) {
            bodyLabel = image_placeholder;
        } else {
            bodyLabel = '';
        }

        // Make it bold if it's unread
        if (unread) {
            nameLabel = `<b>${nameLabel}</b>`;
            bodyLabel = `<b>${bodyLabel}</b>`;
>>>>>>> 87404c06
        }

        // Set the labels, body always smaller
        this.set_title(name_label);
        this.set_subtitle(`<small>${body_label}</small>`);

        // Time
        this.time_label.set_label(`<small>${getShortTime(message.date)}</small>`);
    }

    /**
     * Update the relative time label.
     */
    update() {
        this.time_label.set_label(`<small>${getShortTime(this.message.date)}</small>`);
    }
});


/**
 * A Gtk.ApplicationWindow for SMS conversations
 */
export const Window = GObject.registerClass({
    GTypeName: 'GSConnectMessagingWindow',
    Properties: {
        'device': GObject.ParamSpec.object(
            'device',
            'Device',
            'The device associated with this window',
            GObject.ParamFlags.READWRITE,
            GObject.Object
        ),
        'plugin': GObject.ParamSpec.object(
            'plugin',
            'Plugin',
            'The plugin providing messages',
            GObject.ParamFlags.READWRITE,
            GObject.Object
        ),
        'thread-id': GObject.ParamSpec.string(
            'thread-id',
            'Thread ID',
            'The current thread',
            GObject.ParamFlags.READWRITE,
            ''
        ),
    },
    Template: 'resource:///org/gnome/Shell/Extensions/GSConnect/ui/messaging-window.ui',
    Children: [
        'sidebar-title', 'split-view',
        'thread-list', 'stack', 'avatar', 'content-title'
    ],
}, class MessagingWindow extends Adw.ApplicationWindow {

    _init(params) {
        super._init(params);
        this.sidebar_title.set_subtitle(this.device.name);
        
        this.internal_thread_list = [];
        this.insert_action_group('device', this.device);

        // Device Status
        /*
        this.device.bind_property(
            'connected',
            this.infobar,
            'reveal-child',
            GObject.BindingFlags.INVERT_BOOLEAN
        );
        */
        // Contacts
        this.contact_chooser = new Contacts.ContactChooser({
            device: this.device,
        });
        this.stack.add_named(this.contact_chooser, 'contact-chooser');

        this._numberSelectedId = this.contact_chooser.connect(
            'number-selected',
            this._onNumberSelected.bind(this)
        );
        
        // Threads
        this.thread_list.set_sort_func(this._sortThreads);

        this._threadsChangedId = this.plugin.connect(
            'notify::threads',
            this._onThreadsChanged.bind(this)
        );

        this._timestampThreadsId = GLib.timeout_add_seconds(
            GLib.PRIORITY_DEFAULT_IDLE,
            60,
            this._timestampThreads.bind(this)
        );

        this._sync();
        this._onThreadsChanged();
        this.restoreGeometry('messaging');
    }

    vfunc_close_request(event) {
        this.saveGeometry();

        GLib.source_remove(this._timestampThreadsId);
        //this.contact_chooser.disconnect(this._numberSelectedId);
        this.plugin.disconnect(this._threadsChangedId);

        this.run_dispose();
    }

    get plugin() {
        return this._plugin || null;
    }

    set plugin(plugin) {
        this._plugin = plugin;
    }

    get thread_id() {
        return this.stack.visible_child_name;
    }

    set thread_id(thread_id) {
        thread_id = `${thread_id}`; // FIXME

        // Reset to the empty placeholder
        if (!thread_id) {
            this.thread_list.select_row(null);
            this.stack.set_visible_child_name('placeholder');
            return;
        }

        // Create a conversation widget if there isn't one
        let conversation = this.stack.get_child_by_name(thread_id);
        const message = this.plugin.getThreadLatestMessage(thread_id);

        if (conversation === null) {
            if (!message) {
                debug(`Thread ID ${thread_id} not found`);
                return;
            }

            conversation = new Conversation({
                device: this.device,
                plugin: this.plugin,
                thread_id: thread_id,
            });

            this.stack.add_named(conversation, thread_id);
            conversation.addMessage(message);
        }

        // Figure out whether this is a multi-recipient thread
        this._setHeaderBar(message.addresses);

        // Select the conversation and entry active
        this.stack.visible_child = conversation;
        //this.stack.visible_child.entry.has_focus = true;

        // There was a pending message waiting for a conversation to be chosen
        if (this._pendingShare) {
            conversation.setMessage(this._pendingShare);
            this._pendingShare = null;
        }

        this._thread_id = thread_id;
        this.notify('thread_id');
    }

    _setHeaderBar(addresses = []) {
        const address = addresses[0].address;
        const contact = this.device.contacts.query({number: address});

        if (addresses.length === 1) {
            this.content_title.set_title(contact.name);
            this.content_title.set_subtitle(Contacts.getDisplayNumber(contact, address));
            this.avatar.set_text(contact.name);
        } else {
            const otherLength = addresses.length - 1;
            this.content_title.set_title(contact.name);
            this.content_title.set_subtitle(ngettext(
                'And %d other contact',
                'And %d others',
                otherLength
            ).format(otherLength));
        }
    }

    _sync() {
        this.device.contacts.fetch();
        this.plugin.connected();
    }

    _onNewConversation() {
        this._sync();
        this.split_view.set_show_content(true);
        this.stack.set_visible_child_name('contact-chooser');
        this.thread_list.select_row(null);
        //this.contact_chooser.entry.has_focus = true;
    }

    _onNumberSelected(chooser, number) {
        const contacts = chooser.getSelected();
        const row = this._getRowForContacts(contacts);

        if (row)
            row.emit('activate');
        else
            this.setContacts(contacts);
    }

    /**
     * Threads
     */
    _onThreadsChanged() {
        // Get the last message in each thread
<<<<<<< HEAD
        const messages = {};

        for (const [thread_id, thread] of Object.entries(this.plugin.threads)) {
            const message = thread[thread.length - 1];

            // Skip messages without a body (eg. MMS messages without text)
            if (message.body)
                messages[thread_id] = thread[thread.length - 1];
        }

        // Update existing summaries and destroy old ones
        
        this.internal_thread_list.forEach((row) => {
            const message = messages[row.thread_id];

            // If it's an existing conversation, update it
            if (message) {
                // Ensure there's a contact mapping
                const sender = message.addresses[0].address || 'unknown';

                if (row.contacts[sender] === undefined) {
                    row.contacts[sender] = this.device.contacts.query({
                        number: sender,
                    });
                }

                row.message = message;
                delete messages[row.thread_id];

            // Otherwise destroy it
            } else {
                // Destroy the conversation widget
                const conversation = this.stack.get_child_by_name(`${row.thread_id}`);

                if (conversation) {
                    this.stack.remove(conversation);
                }

                // Then the summary widget
                this.thread_list.remove(row);
            }
        });

        // What's left in the dictionary is new summaries
        for (const message of Object.values(messages)) {
            const contacts = this.device.contacts.lookupAddresses(message.addresses);
            const conversation = new ConversationSummary(contacts, message);
            this.thread_list.append(conversation);
            this.internal_thread_list.push(conversation);
=======
        const messages = this.plugin.getLatestMessagePerThread();

        for (const [thread_id, message] of Object.entries(messages)) {
            if (message.addresses === undefined)
                throw TypeError(`Missing addresses for ${thread_id}!`)
            this.logMessage(message);
>>>>>>> 87404c06
        }

    }

    // GtkListBox::row-activated
    _onThreadSelected(box, row) {
        // Show the conversation for this number (if applicable)
        if (row) {
            this.thread_id = row.thread_id;
            this.split_view.set_show_content(true);
            this.avatar.set_visible(true);
            // Show the placeholder
            this._setHeaderBar(row.message.addresses)
        } else {
            this.content_title.title = _('Messaging');
            this.avatar.set_visible(false);
        }
    }

    _sortThreads(row1, row2) {
        return (row1.date > row2.date) ? -1 : 1;
    }

    _timestampThreads() {
        if (this.visible)
            this.internal_thread_list.forEach(row => row.update());

        return GLib.SOURCE_CONTINUE;
    }

    /**
     * Find the thread row for @contacts
     *
     * @param {object[]} contacts - A contact group
     * @returns {ConversationSummary|null} The thread row or %null
     */
    _getRowForContacts(contacts) {
        const addresses = Object.keys(contacts).map(address => {
            return {address: address};
        });

        // Try to find a thread_id
        const thread_id = this.plugin.getThreadIdForAddresses(addresses);
        return this._getRowForThread(thread_id);
    }

    _getRowForThread(thread_id) {
        for (const row of this.thread_list.get_children()) {
            if (row.thread_id === thread_id)
                return row;
        }

        return null;
    }

    setContacts(contacts) {
        // Group the addresses
        const addresses = [];

        for (const address of Object.keys(contacts))
            addresses.push({address: address});

        // Try to find a thread ID for this address group
        let thread_id = this.plugin.getThreadIdForAddresses(addresses);

        if (thread_id === null)
            thread_id = GLib.uuid_string_random();
        else
            thread_id = thread_id.toString();

        // Try to find a thread row for the ID
        const row = this._getRowForContacts(contacts);

        if (row !== null) {
            this.thread_list.select_row(row);
            return;
        }

        // We're creating a new conversation
        const conversation = new Conversation({
            device: this.device,
            plugin: this.plugin,
            addresses: addresses,
        });

        // Set the headerbar
        this._setHeaderBar(addresses);

        // Select the conversation and entry active
        this.stack.add_named(conversation, thread_id);
        this.stack.visible_child = conversation;
        this.stack.visible_child.entry.has_focus = true;

        // There was a pending message waiting for a conversation to be chosen
        if (this._pendingShare) {
            conversation.setMessage(this._pendingShare);
            this._pendingShare = null;
        }

        this._thread_id = thread_id;
        this.notify('thread-id');
    }

    _includesAddress(addresses, addressObj) {
        const number = addressObj.address.toPhoneNumber();

        for (const haystackObj of addresses) {
            const tnumber = haystackObj.address.toPhoneNumber();

            if (number.endsWith(tnumber) || tnumber.endsWith(number))
                return true;
        }

        return false;
    }


    logMessage(message) {
        const thread_id = message.thread_id;
        const timestamp = message.date;

        // Update existing summary or create new one
        const row = this._getRowForThread(thread_id);

        // If it's a newer message for an existing conversation, update it
        if (row) {
            if (row.date < timestamp) {
                // Ensure there's a contact mapping
                const sender = message.addresses[0].address || 'unknown';

                if (row.contacts[sender] === undefined) {
                    row.contacts[sender] = this.device.contacts.query({
                        number: sender,
                    });
                }

                row.message = message;

                // Re-sort the summaries
                this.thread_list.invalidate_sort();
            }
        } else {
            const contacts = this.device.contacts.lookupAddresses(message.addresses);
            const new_thread = new ConversationSummary(contacts, message);
            this.thread_list.add(new_thread);
        }

        // If it's a message for the selected conversation, display it
        if (thread_id === this.thread_id) {
            const conversation = this.stack.get_child_by_name(`${thread_id}`);
            conversation.addMessage(message);
        }
    }

    /**
     * Try and find an existing conversation widget for @message.
     *
     * @param {object} message - A message object
     * @returns {Conversation|null} A conversation widget or %null
     */
    getConversationForMessage(message) {
        // TODO: This shouldn't happen?
        if (message === null)
            return null;

        // First try to find a conversation by thread_id
        const thread_id = `${message.thread_id}`;
        const conversation = this.stack.get_child_by_name(thread_id);

        if (conversation !== null)
            return conversation;

        // Try and find one by matching addresses, which is necessary if we've
        // started a thread locally and haven't set the thread_id
        const addresses = message.addresses;

        for (const conversation of this.stack.get_children()) {
            if (conversation.addresses === undefined ||
                conversation.addresses.length !== addresses.length)
                continue;

            const caddrs = conversation.addresses;

            // If we find a match, set `thread-id` on the conversation and the
            // child property `name`.
            if (addresses.every(addr => this._includesAddress(caddrs, addr))) {
                conversation._thread_id = thread_id;
                this.stack.child_set_property(conversation, 'name', thread_id);

                return conversation;
            }
        }

        return null;
    }

    /**
     * Set the contents of the message entry. If @pending is %false set the
     * message of the currently selected conversation, otherwise mark the
     * message to be set for the next selected conversation.
     *
     * @param {string} message - The message to place in the entry
     * @param {boolean} pending - Wait for a conversation to be selected
     */
    setMessage(message, pending = false) {
        try {
            if (pending)
                this._pendingShare = message;
            else
                this.stack.visible_child.setMessage(message);
        } catch (e) {
            debug(e);
        }
    }
});


/**
 * A Gtk.ApplicationWindow for selecting from open conversations
 */
export const ConversationChooser = GObject.registerClass({
    GTypeName: 'GSConnectConversationChooser',
    Properties: {
        'device': GObject.ParamSpec.object(
            'device',
            'Device',
            'The device associated with this window',
            GObject.ParamFlags.READWRITE,
            GObject.Object
        ),
        'message': GObject.ParamSpec.string(
            'message',
            'Message',
            'The message to share',
            GObject.ParamFlags.READWRITE,
            ''
        ),
        'plugin': GObject.ParamSpec.object(
            'plugin',
            'Plugin',
            'The plugin providing messages',
            GObject.ParamFlags.READWRITE,
            GObject.Object
        ),
    },
}, class ConversationChooser extends Adw.ApplicationWindow {

    _init(params) {
        super._init(Object.assign({
            title: _('Share Link'),
            default_width: 300,
            default_height: 200,
        }, params));
        
        this.set_keep_above(true);

        // HeaderBar
        this.headerbar = new Gtk.HeaderBar({
            title: _('Share Link'),
            subtitle: this.message,
            show_close_button: true,
            tooltip_text: this.message,
        });
        this.set_titlebar(this.headerbar);

        const newButton = new Gtk.Button({
            image: new Gtk.Image({icon_name: 'list-add-symbolic'}),
            tooltip_text: _('New Conversation'),
            always_show_image: true,
        });
        newButton.connect('clicked', this._new.bind(this));
        this.headerbar.pack_start(newButton);

        // Threads
        const scrolledWindow = new Gtk.ScrolledWindow({
            can_focus: false,
            hexpand: true,
            vexpand: true,
            hscrollbar_policy: Gtk.PolicyType.NEVER,
        });
        this.add(scrolledWindow);

        this.thread_list = new Gtk.ListBox({
            activate_on_single_click: false,
        });
        this.thread_list.set_sort_func(Window.prototype._sortThreads);
        this.thread_list.connect('row-activated', this._select.bind(this));
        scrolledWindow.add(this.thread_list);

        // Filter Setup
        Window.prototype._onThreadsChanged.call(this);
        this.show_all();
    }

    get plugin() {
        return this._plugin || null;
    }

    set plugin(plugin) {
        this._plugin = plugin;
    }

    _new(button) {
        const message = this.message;
        this.destroy();

        this.plugin.sms();
        this.plugin.window._onNewConversation();
        this.plugin.window._pendingShare = message;
    }

    _select(box, row) {
        this.plugin.sms();
        this.plugin.window.thread_id = row.message.thread_id.toString();
        this.plugin.window.setMessage(this.message);

        this.destroy();
    }
});<|MERGE_RESOLUTION|>--- conflicted
+++ resolved
@@ -213,13 +213,7 @@
 const ConversationMessage = GObject.registerClass({
     GTypeName: 'GSConnectMessagingConversationMessage',
     Template: 'resource:///org/gnome/Shell/Extensions/GSConnect/ui/messaging-conversation-message.ui',
-<<<<<<< HEAD
     Children: ['grid', 'message-label', 'time-label'],
-=======
-    Children: [
-        'grid', 'avatar', 'sender-label', 'message-label', 'attachment-box',
-    ],
->>>>>>> 87404c06
 }, class ConversationMessage extends Gtk.ListBoxRow {
     _init(contact, message) {
         super._init();
@@ -251,23 +245,10 @@
             this.message_label.halign = Gtk.Align.START;
         } else {
             this.message_label.get_style_context().add_class('message-out');
-<<<<<<< HEAD
             this.time_label.halign = Gtk.Align.END;
         }        
         this.time_label.set_label(getShortTime(message.date));
 
-=======
-        }
-
-        if (!has_attachments)
-            return;
-
-        // Append attachment thumbnails to message content
-        message.attachments.forEach((attachment) => {
-            this._add_thumb(attachment.encoded_thumbnail);
-        });
-        this.attachment_box.show_all();
->>>>>>> 87404c06
     }
 
     _onActivateLink(label, uri) {
@@ -363,7 +344,7 @@
     Template: 'resource:///org/gnome/Shell/Extensions/GSConnect/ui/messaging-conversation.ui',
     Children: [
         'entry', 'list', 'scrolled',
-        'pending', 'pending-box',
+        'pending', 'pending-box', 
     ],
 }, class MessagingConversation extends Gtk.Box {
 
@@ -380,6 +361,8 @@
             'sensitive',
             GObject.BindingFlags.SYNC_CREATE
         );
+
+        this.inbox_counter = 0;
 
         // If we're disconnected pending messages might not succeed, but we'll
         // leave them until reconnect when we'll ask for an update
@@ -395,15 +378,7 @@
             type: Sms.MessageBox.OUTBOX,
         };
 
-<<<<<<< HEAD
         this.pending_messages = [];
-=======
-        // Spinner shown when waiting on history
-        this.spinner.message = {
-            date: -1,
-            type: Sms.MessageBox.INBOX,
-        };
->>>>>>> 87404c06
 
         // Auto-scrolling
         this._vadj = this.scrolled.get_vadjustment();
@@ -588,19 +563,6 @@
         });
     }
 
-<<<<<<< HEAD
-=======
-    _onEdgeReached(scrolled_window, pos) {
-        // Try to load more messages
-        if (pos === Gtk.PositionType.TOP)
-            this._requestMore();
-
-        // Release any hold to resume auto-scrolling
-        else if (pos === Gtk.PositionType.BOTTOM)
-            this._releasePosition();
-    }
-
->>>>>>> 87404c06
     _onEntryChanged(entry) {
         entry.secondary_icon_sensitive = (entry.text.length);
     }
@@ -711,7 +673,7 @@
         this.earliest_requested = -1;
         this._ids.clear();
         this.__pos = 0;
-        this._stop_loading_spinner();
+        //this._stop_loading_spinner();
 
         // Try and find a thread_id for this number
         if (this.thread_id === null && this.addresses.length)
@@ -726,7 +688,7 @@
     _requestMore() {
         this.plugin.requestMore(this.thread_id, this.earliest);
         this.earliest_requested = this.earliest;
-        this._start_loading_spinner();
+        //this._start_loading_spinner();
     }
 
     _start_loading_spinner() {
@@ -771,7 +733,7 @@
         // Add date header if the last message was more than an hour ago
         let header = row.get_header();
 
-        if ((row.message.date - before.message.date) > TIME_SPAN_HOUR) {
+        if (before != null && (row.message.date - before.message.date) > TIME_SPAN_HOUR) {
             if (!header) {
                 header = new Gtk.Label({visible: true, selectable: true});
                 header.get_style_context().add_class('dim-label');
@@ -780,15 +742,6 @@
 
             header.label = getTime(row.message.date);
 
-            row.sender_label.visible = row.message.addresses.length > 1;
-
-        // Or if the previous sender was the same, hide its avatar
-        } else if (row.message.type === before.message.type &&
-                   row.sender.equalsPhoneNumber(before.sender)) {
-            
-            row.sender_label.visible = false;
-
-        // otherwise show the avatar
         } 
     }
 
@@ -831,12 +784,7 @@
      *
      * @param {object} message - A message object
      */
-<<<<<<< HEAD
-    logNext(message) {
-        print(JSON.stringify(message));
-=======
     addMessage(message) {
->>>>>>> 87404c06
         try {
             // TODO: Unsupported MessageBox
             if (message.type !== Sms.MessageBox.INBOX &&
@@ -849,51 +797,47 @@
             this._ids.add(message._id);
 
             const row = this._createMessageRow(message);
-
+            
             // Insert the message in its sorted location
-            this.list.add(row);
-
-<<<<<<< HEAD
-            // Remove the first pending message
-            if (this.has_pending && message.type === Sms.MessageBox.SENT) {
-                row = this.pending_messages.pop()
-                this.pending_box.remove(row);
-                row.run_dispose();
-                this.notify('has-pending');
-            }
-        } catch (e) {
-            print(JSON.stringify(e));
-            debug(e);
-        }
-    }
-=======
+            this.list.append(row);
+
+            print(JSON.stringify(message));
+
             if (message.date > this.latest) {
                 this.latest = message.date;
->>>>>>> 87404c06
-
                 // Remove the first pending message
                 if (this.has_pending && message.type === Sms.MessageBox.SENT) {
-                    this.pending_box.get_children()[0].destroy();
+                    this.inbox_counter = 0;
+                    this.pending_messages.forEach(pending_row => {
+                        this.pending_box.remove(pending_row);
+                    })
+                    this.pending_messages = [];
                     this.notify('has-pending');
+                } 
+                if (message.read === Sms.MessageStatus.UNREAD) {
+                    this.inbox_counter += 1;
+                } else if(message.read == Sms.MessageStatus.READ) {
+                    this.inbox_counter -= 1;
                 }
-            }
+            } 
 
             if (message.date < this.earliest || this.earliest < 0) {
                 this.earliest = message.date;
             }
-
+            /*
             if (message.date < this.earliest_requested && this.is_loading) {
                 this._end_loading_spinner();
             }
-
+            */
             this.list.invalidate_headers();
         } catch (e) {
             debug(e);
         }
     }
 
-    on_emoji_picked(variable) {
-        print(JSON.stringify(variable));
+    on_emoji_picked(widget, emoticon) {
+        const text = this.entry.get_text();
+        this.entry.set_text(text + emoticon);
     }
 
     /**
@@ -947,7 +891,8 @@
         let name_label = _('Unknown Contact');
 
         const sent = message.type === Sms.MessageBox.SENT;
-        const unread = message.read === Sms.MessageBox.UNREAD;
+        const unread = message.read === Sms.MessageStatus.UNREAD;
+        
         const has_attachments = message['attachments'] !== undefined;
 
         // Update avatar for single-recipient messages
@@ -965,42 +910,26 @@
         }
 
         // Contact Name & Message body
-<<<<<<< HEAD
-        let body_label = message.body.split(/\r|\n/)[0];
-        body_label = GLib.markup_escape_text(body_label, -1);
-        
-        // Ignore the 'read' flag if it's an outgoing message
-        if (message.type === Sms.MessageBox.SENT) {
-            // TRANSLATORS: An outgoing message body in a conversation summary
-            body_label = _('You: %s').format(body_label);
-
-        // Otherwise make it bold if it's unread
-        } else if (message.read === Sms.MessageStatus.UNREAD) {
+        let body_label;
+        if (message.body.length) {
+            body_label = message.body.split(/\r|\n/)[0];
+            body_label = GLib.markup_escape_text(body_label, -1);
+
+            if (sent) {
+                // TRANSLATORS: An outgoing message body in a conversation summary
+                body_label = _('You: %s').format(body_label);
+            }
+        } else if (has_attachments) {
+            body_label = image_placeholder;
+        } else {
+            body_label = '';
+        }
+
+        // Make it bold if it's unread
+        if (unread) {
             name_label = `<b>${name_label}</b>`;
             body_label = `<b>${body_label}</b>`;
             this.counter_label.set_visible(true);
-            this.counter_label.set_css_classes(['counter','needs-attention']);
-=======
-        let bodyLabel;
-        if (message.body.length) {
-            bodyLabel = message.body.split(/\r|\n/)[0];
-            bodyLabel = GLib.markup_escape_text(bodyLabel, -1);
-
-            if (sent) {
-                // TRANSLATORS: An outgoing message body in a conversation summary
-                bodyLabel = _('You: %s').format(bodyLabel);
-            }
-        } else if (has_attachments) {
-            bodyLabel = image_placeholder;
-        } else {
-            bodyLabel = '';
-        }
-
-        // Make it bold if it's unread
-        if (unread) {
-            nameLabel = `<b>${nameLabel}</b>`;
-            bodyLabel = `<b>${bodyLabel}</b>`;
->>>>>>> 87404c06
         }
 
         // Set the labels, body always smaller
@@ -1074,7 +1003,7 @@
         // Contacts
         this.contact_chooser = new Contacts.ContactChooser({
             device: this.device,
-        });
+        })
         this.stack.add_named(this.contact_chooser, 'contact-chooser');
 
         this._numberSelectedId = this.contact_chooser.connect(
@@ -1217,64 +1146,12 @@
      */
     _onThreadsChanged() {
         // Get the last message in each thread
-<<<<<<< HEAD
-        const messages = {};
-
-        for (const [thread_id, thread] of Object.entries(this.plugin.threads)) {
-            const message = thread[thread.length - 1];
-
-            // Skip messages without a body (eg. MMS messages without text)
-            if (message.body)
-                messages[thread_id] = thread[thread.length - 1];
-        }
-
-        // Update existing summaries and destroy old ones
-        
-        this.internal_thread_list.forEach((row) => {
-            const message = messages[row.thread_id];
-
-            // If it's an existing conversation, update it
-            if (message) {
-                // Ensure there's a contact mapping
-                const sender = message.addresses[0].address || 'unknown';
-
-                if (row.contacts[sender] === undefined) {
-                    row.contacts[sender] = this.device.contacts.query({
-                        number: sender,
-                    });
-                }
-
-                row.message = message;
-                delete messages[row.thread_id];
-
-            // Otherwise destroy it
-            } else {
-                // Destroy the conversation widget
-                const conversation = this.stack.get_child_by_name(`${row.thread_id}`);
-
-                if (conversation) {
-                    this.stack.remove(conversation);
-                }
-
-                // Then the summary widget
-                this.thread_list.remove(row);
-            }
-        });
-
-        // What's left in the dictionary is new summaries
-        for (const message of Object.values(messages)) {
-            const contacts = this.device.contacts.lookupAddresses(message.addresses);
-            const conversation = new ConversationSummary(contacts, message);
-            this.thread_list.append(conversation);
-            this.internal_thread_list.push(conversation);
-=======
         const messages = this.plugin.getLatestMessagePerThread();
 
         for (const [thread_id, message] of Object.entries(messages)) {
             if (message.addresses === undefined)
                 throw TypeError(`Missing addresses for ${thread_id}!`)
             this.logMessage(message);
->>>>>>> 87404c06
         }
 
     }
@@ -1322,12 +1199,12 @@
     }
 
     _getRowForThread(thread_id) {
-        for (const row of this.thread_list.get_children()) {
+        let result_row = null
+        this.internal_thread_list.forEach(row => {
             if (row.thread_id === thread_id)
-                return row;
-        }
-
-        return null;
+                result_row = row;
+        });
+        return result_row;
     }
 
     setContacts(contacts) {
@@ -1353,7 +1230,7 @@
             return;
         }
 
-        // We're creating a new conversation
+        // We're creating a nloew conversation
         const conversation = new Conversation({
             device: this.device,
             plugin: this.plugin,
@@ -1410,21 +1287,22 @@
                         number: sender,
                     });
                 }
-
                 row.message = message;
-
                 // Re-sort the summaries
                 this.thread_list.invalidate_sort();
             }
         } else {
             const contacts = this.device.contacts.lookupAddresses(message.addresses);
             const new_thread = new ConversationSummary(contacts, message);
-            this.thread_list.add(new_thread);
+            new_thread.counter_label.set_label("1");
+            this.internal_thread_list.push(new_thread);
+            this.thread_list.append(new_thread);
         }
 
         // If it's a message for the selected conversation, display it
         if (thread_id === this.thread_id) {
             const conversation = this.stack.get_child_by_name(`${thread_id}`);
+            print(`${conversation.inbox_counter}`);
             conversation.addMessage(message);
         }
     }
