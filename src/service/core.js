--- conflicted
+++ resolved
@@ -67,11 +67,7 @@
     /**
      * Deserialize and return a new Packet from an Object or string.
      *
-<<<<<<< HEAD
-     * @param {object|string} data - A string or dictionary to deserialize
-=======
      * @param {object | string} data - A string or dictionary to deserialize
->>>>>>> 807ed65d
      * @returns {Core.Packet} A new packet object
      */
     static deserialize(data) {
@@ -92,11 +88,7 @@
     /**
      * Update the packet from a dictionary or string of JSON
      *
-<<<<<<< HEAD
-     * @param {object|string} data - Source data
-=======
      * @param {object | string} data - Source data
->>>>>>> 807ed65d
      */
     update(data) {
         try {
